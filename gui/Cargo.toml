[package]
name = "gui"
version = "0.1.0"
edition = "2021"

[lib]
crate-type = ["staticlib"]
required-features = ["qt"]

[[bin]]
name = "obliteration"
path = "src/main.rs"
required-features = ["slint"]

[features]
slint = ["dep:slint", "dep:clap", "dep:rfd", "dep:open"]
qt = []

[dependencies]
bitfield-struct = "0.9.2"
<<<<<<< HEAD
clap = { version = "4.5.21", features = ["derive"], optional = true }
=======
ciborium = "0.2.2"
clap = { version = "4.5.20", features = ["derive"], optional = true }
>>>>>>> 582fd110
gdbstub = "0.7.3"
gdbstub_arch = "0.3.1"
humansize = "2.1.3"
libc = "0.2.164"
obconf = { path = "../src/obconf", features = ["serde", "virt"] }
obfw = { git = "https://github.com/obhq/firmware-dumper.git", features = [
    "read",
    "std",
] }
open = { version = "5.3.1", optional = true }
param = { path = "../src/param" }
pkg = { path = "../src/pkg" }
rfd = { version = "0.14.0", optional = true }
serde = { version = "1.0.209", features = ["derive"] }
thiserror = "1.0"
<<<<<<< HEAD
uuid = { version = "1.11.0", features = ["serde", "v4"] }
rfd = { version = "0.14.0", optional = true }
open = { version = "5.3.1", optional = true }

[target.'cfg(target_arch = "aarch64")'.dependencies]
aarch64 = { path = "../arch/aarch64" }

[target.'cfg(target_arch = "x86_64")'.dependencies]
x86-64 = { path = "../arch/x86-64" }
=======
uuid = { version = "1.10.0", features = ["serde", "v4"] }
>>>>>>> 582fd110

[dependencies.slint]
version = "1.8.0"
features = [
    "compat-1-2",
    "std",
    "backend-winit",
    "renderer-femtovg",
]
default-features = false
optional = true

[target.'cfg(target_arch = "aarch64")'.dependencies]
aarch64 = { path = "../arch/aarch64" }

[target.'cfg(target_arch = "x86_64")'.dependencies]
x86-64 = { path = "../arch/x86-64" }

[target.'cfg(not(target_os = "macos"))'.dependencies.ash]
version = "0.38.0"
features = [
    "linked",
    "std",
]
default-features = false

[target.'cfg(windows)'.dependencies.windows-sys]
version = "0.52.0"
features = [
    "Win32",
    "Win32_Foundation",
    "Win32_System",
    "Win32_System_Hypervisor",
    "Win32_System_Memory",
    "Win32_System_SystemInformation",
]

[target.'cfg(target_os = "macos")'.dependencies]
applevisor-sys = "0.1.3"
core-graphics-types = "0.1.3"
metal = "0.29.0"
objc = "0.2.7"

[build-dependencies]
cbindgen = "0.27.0"
slint-build = "1.8.0"<|MERGE_RESOLUTION|>--- conflicted
+++ resolved
@@ -18,12 +18,8 @@
 
 [dependencies]
 bitfield-struct = "0.9.2"
-<<<<<<< HEAD
+ciborium = "0.2.2"
 clap = { version = "4.5.21", features = ["derive"], optional = true }
-=======
-ciborium = "0.2.2"
-clap = { version = "4.5.20", features = ["derive"], optional = true }
->>>>>>> 582fd110
 gdbstub = "0.7.3"
 gdbstub_arch = "0.3.1"
 humansize = "2.1.3"
@@ -39,19 +35,7 @@
 rfd = { version = "0.14.0", optional = true }
 serde = { version = "1.0.209", features = ["derive"] }
 thiserror = "1.0"
-<<<<<<< HEAD
 uuid = { version = "1.11.0", features = ["serde", "v4"] }
-rfd = { version = "0.14.0", optional = true }
-open = { version = "5.3.1", optional = true }
-
-[target.'cfg(target_arch = "aarch64")'.dependencies]
-aarch64 = { path = "../arch/aarch64" }
-
-[target.'cfg(target_arch = "x86_64")'.dependencies]
-x86-64 = { path = "../arch/x86-64" }
-=======
-uuid = { version = "1.10.0", features = ["serde", "v4"] }
->>>>>>> 582fd110
 
 [dependencies.slint]
 version = "1.8.0"
