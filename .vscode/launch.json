--- conflicted
+++ resolved
@@ -1,76 +1,4 @@
 {
-<<<<<<< HEAD
-	"configurations": [
-		{
-			"name": "GUI (Qt)",
-			"type": "lldb",
-			"request": "launch",
-			"args": [],
-			"cwd": "${workspaceFolder}",
-			"windows": {
-				"program": "${workspaceFolder}/build/gui/Obliteration.exe",
-				"env": {
-					"Path": "${env:Path};${env:CMAKE_PREFIX_PATH}\\bin"
-				}
-			},
-			"linux": {
-				"program": "${workspaceFolder}/build/gui/obliteration"
-			},
-			"osx": {
-				"program": "${workspaceFolder}/build/gui/obliteration.app/Contents/MacOS/obliteration"
-			}
-		},
-		{
-			"name": "GUI (Slint)",
-			"type": "lldb",
-			"request": "launch",
-			"cargo": {
-				"args": [
-					"build",
-					"--manifest-path",
-					"${workspaceFolder}/gui/Cargo.toml"
-				],
-				"filter": {
-					"kind": "bin"
-				}
-			},
-			"cwd": "${workspaceFolder}"
-		},
-		{
-			"name": "Kernel",
-			"type": "lldb",
-			"request": "custom",
-			"preLaunchTask": "Launch VMM (Debug)",
-			"targetCreateCommands": [
-				"target create ${workspaceFolder}/target/x86_64-unknown-none/debug/obkrnl"
-			],
-			"osx": {
-				"targetCreateCommands": [
-					"target create ${workspaceFolder}/target/aarch64-unknown-none-softfloat/debug/obkrnl"
-				]
-			},
-			"processCreateCommands": ["gdb-remote 1234"]
-		},
-		{
-			"name": "Legacy Kernel",
-			"type": "lldb",
-			"request": "launch",
-			"cargo": {
-				"args": [
-					"build",
-					"--manifest-path",
-					"${workspaceFolder}/src/kernel/Cargo.toml"
-				],
-				"filter": {
-					"kind": "bin"
-				}
-			},
-			"args": ["--debug"],
-			"cwd": "${workspaceFolder}"
-		}
-	],
-	"version": "2.0.0"
-=======
   "configurations": [
     {
       "name": "GUI",
@@ -95,6 +23,22 @@
       }
     },
     {
+			"name": "GUI (Slint)",
+			"type": "lldb",
+			"request": "launch",
+			"cargo": {
+				"args": [
+					"build",
+					"--manifest-path",
+					"${workspaceFolder}/gui/Cargo.toml"
+				],
+				"filter": {
+					"kind": "bin"
+				}
+			},
+			"cwd": "${workspaceFolder}"
+		},
+    {
       "name": "Kernel",
       "type": "lldb",
       "request": "custom",
@@ -109,5 +53,4 @@
     }
   ],
   "version": "2.0.0"
->>>>>>> bbb5fc14
 }