--- conflicted
+++ resolved
@@ -2,11 +2,7 @@
     budget::BudgetType,
     errno::Errno,
     fs::{
-<<<<<<< HEAD
-        DefaultFileBackendError, FileBackend, Stat, TruncateLength, VFile, VFileFlags, VFileType,
-=======
-        DefaultError, FileBackend, PollEvents, Stat, TruncateLength, VFile, VFileFlags, VFileType,
->>>>>>> ca98770a
+        DefaultFileBackendError, FileBackend, PollEvents, Stat, TruncateLength, VFile, VFileFlags, VFileType,
     },
     process::{FileDesc, VThread},
     syscalls::{SysErr, SysIn, SysOut, Syscalls},
