pub use self::error::*;
pub use self::input::*;
pub use self::output::*;

use crate::errno::ENOSYS;
use crate::warn;
use std::fmt::{Debug, Formatter};
use std::sync::Arc;

mod error;
mod input;
mod output;

/// Provides PS4 kernel routines for PS4 application and system libraries.
pub struct Syscalls {
    handlers: [Option<Box<dyn Fn(&SysIn) -> Result<SysOut, SysErr> + Send + Sync>>; 678],
}

impl Syscalls {
    pub fn new() -> Self {
        Self {
            handlers: std::array::from_fn(|_| None),
        }
    }

    /// # Panics
    /// If `id` is not a valid number or the syscall with identifier `id` is already registered.
    pub fn register<O: Send + Sync + 'static>(
        &mut self,
        id: u32,
        o: &Arc<O>,
        h: fn(&Arc<O>, &SysIn) -> Result<SysOut, SysErr>,
    ) {
        let o = o.clone();

        assert!(self.handlers[id as usize]
            .replace(Box::new(move |i| h(&o, i)))
            .is_none());
    }

    /// # Safety
    /// This method may treat any [`SysIn::args`] as a pointer (depend on [`SysIn::id`]). There must
    /// be no any variables that need to be dropped on the stack before calling this method.
    pub unsafe fn exec(&self, i: &SysIn, o: &mut SysOut) -> i64 {
        // Beware that we cannot have any variables that need to be dropped before invoke each
        // syscall handler. The reason is because the handler might exit the calling thread without
        // returning from the handler.
        //
        // See https://github.com/freebsd/freebsd-src/blob/release/9.1.0/sys/kern/init_sysent.c#L36
        // for standard FreeBSD syscalls.
        let h = match self.handlers.get(i.id as usize) {
            Some(v) => match v {
                Some(v) => v,
                None => todo!(
<<<<<<< HEAD
                    "syscall {} at {:#x} on {} with args = ({}, {}, {}, {}, {}, {})",
=======
                    "syscall {} at {:#x} on {} with args = ({:#x}, {:#x}, {:#x}, {:#x}, {:#x}, {:#x})",
>>>>>>> 1d61e125
                    i.id,
                    i.offset,
                    i.module,
                    i.args[0],
                    i.args[1],
                    i.args[2],
                    i.args[3],
                    i.args[4],
                    i.args[5],
                ),
            },
            None => return ENOSYS.get().into(),
        };

        // Execute the handler.
        let v = match h(i) {
            Ok(v) => v,
            Err(e) => {
                warn!(e, "Syscall {} failed", i.id);
                return e.errno().get().into();
            }
        };

        // Write the output.
        *o = v;
        0
    }
}

impl Debug for Syscalls {
    fn fmt(&self, f: &mut Formatter<'_>) -> std::fmt::Result {
        f.debug_struct("Syscalls").finish()
    }
}<|MERGE_RESOLUTION|>--- conflicted
+++ resolved
@@ -52,11 +52,7 @@
             Some(v) => match v {
                 Some(v) => v,
                 None => todo!(
-<<<<<<< HEAD
-                    "syscall {} at {:#x} on {} with args = ({}, {}, {}, {}, {}, {})",
-=======
                     "syscall {} at {:#x} on {} with args = ({:#x}, {:#x}, {:#x}, {:#x}, {:#x}, {:#x})",
->>>>>>> 1d61e125
                     i.id,
                     i.offset,
                     i.module,
