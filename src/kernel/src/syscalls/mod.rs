--- conflicted
+++ resolved
@@ -255,14 +255,10 @@
                     todo!("regmgr_call({ty}) with matched key = {key:#x}");
                 }
             }
-<<<<<<< HEAD
             // Pass default value for any values that aren't given a unique case
             0x27 | 0x40..=u32::MAX => -2146631143,
             // Any missing cases TODO
-            v => todo!("regmgr_call with type = {v}"),
-=======
             v => todo!("regmgr_call({v})"),
->>>>>>> 99dac6e5
         };
 
         Ok(Output::ZERO)
