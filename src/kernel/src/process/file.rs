use crate::errno::{Errno, EBADF};
use crate::fs::{VFile, VFileFlags, VFileType, Vnode};
use crate::kqueue::KernelQueue;
use gmtx::{Gutex, GutexGroup};
use macros::Errno;
use std::collections::VecDeque;
use std::num::NonZeroI32;
use std::sync::Arc;
use thiserror::Error;

/// An implementation of `filedesc` structure.
#[derive(Debug)]
pub struct FileDesc {
    files: Gutex<Vec<Option<Arc<VFile>>>>,          // fd_ofiles
    cwd: Gutex<Arc<Vnode>>,                         // fd_cdir
    root: Gutex<Arc<Vnode>>,                        // fd_rdir
    kqueue_list: Gutex<VecDeque<Arc<KernelQueue>>>, // fd_kqlist
<<<<<<< HEAD
    cmask: u32,                                     // fd_cmask
=======
>>>>>>> ae65120e
}

impl FileDesc {
    pub(super) fn new(root: Arc<Vnode>) -> Arc<Self> {
        let gg = GutexGroup::new();

        Arc::new(Self {
            files: gg.spawn(vec![None, None, None]),
            cwd: gg.spawn(root.clone()),
            root: gg.spawn(root),
            kqueue_list: gg.spawn(VecDeque::new()),
<<<<<<< HEAD
            cmask: 0o22, // TODO: verify this
=======
>>>>>>> ae65120e
        })
    }

    pub fn cwd(&self) -> Arc<Vnode> {
        self.cwd.read().clone()
    }

    pub fn root(&self) -> Arc<Vnode> {
        self.root.read().clone()
    }

    pub fn insert_kqueue(&self, kq: Arc<KernelQueue>) {
        self.kqueue_list.write().push_front(kq);
    }

    #[allow(unused_variables)] // TODO: remove when implementing; add budget argument
    pub fn alloc_with_budget<E: Errno>(
        &self,
        constructor: impl FnOnce(i32) -> Result<VFileType, E>,
        flags: VFileFlags,
    ) -> Result<i32, FileAllocError<E>> {
        todo!()
    }

<<<<<<< HEAD
    #[allow(unused_variables)] // TODO: remove when implementing;
    pub fn alloc_with_budget<E: Errno>(
        &self,
        constructor: impl FnOnce(i32) -> Result<VFileType, E>,
        flags: VFileFlags,
    ) -> Result<i32, FileAllocError<E>> {
        todo!()
    }

    pub fn cmask(&self) -> u32 {
        self.cmask
    }

=======
>>>>>>> ae65120e
    /// See `finstall` on the PS4 for a reference.
    pub fn alloc(&self, file: Arc<VFile>) -> i32 {
        // TODO: Implement fdalloc.
        let mut files = self.files.write();

        for i in 3..=i32::MAX {
            let i: usize = i.try_into().unwrap();

            if i == files.len() {
                files.push(Some(file));
            } else if files[i].is_none() {
                files[i] = Some(file);
            } else {
                continue;
            }

            return i as i32;
        }

        // This should never happened.
        panic!("Too many files has been opened.");
    }

    pub fn get(&self, fd: i32) -> Result<Arc<VFile>, GetFileError> {
        todo!()
    }

    pub fn get_for_write(&self, fd: i32) -> Result<Arc<VFile>, GetFileError> {
        todo!()
    }

    pub fn get_for_read(&self, fd: i32) -> Result<Arc<VFile>, GetFileError> {
        todo!()
    }

    pub fn free(&self, fd: i32) -> Result<(), FreeError> {
        let fd: usize = fd.try_into().map_err(|_| FreeError::NegativeFd)?;

        let mut files = self.files.write();

        if let Some(file) = files.get_mut(fd) {
            *file = None;

            Ok(())
        } else {
            Err(FreeError::NoFile)
        }
    }
}

#[derive(Debug, Error)]
pub enum GetFileError {}

impl Errno for GetFileError {
    fn errno(&self) -> NonZeroI32 {
        todo!()
    }
}

#[derive(Debug, Error)]
pub enum FileAllocError<E: Errno> {
    #[error(transparent)]
    Inner(E),
}

impl<E: Errno> Errno for FileAllocError<E> {
    fn errno(&self) -> NonZeroI32 {
        match self {
            Self::Inner(e) => e.errno(),
        }
    }
}

#[derive(Debug, Error, Errno)]
pub enum FreeError {
    #[error("negative file descriptor provided")]
    #[errno(EBADF)]
    NegativeFd,

    #[error("no file associated with file descriptor")]
    #[errno(EBADF)]
    NoFile,
}<|MERGE_RESOLUTION|>--- conflicted
+++ resolved
@@ -15,10 +15,7 @@
     cwd: Gutex<Arc<Vnode>>,                         // fd_cdir
     root: Gutex<Arc<Vnode>>,                        // fd_rdir
     kqueue_list: Gutex<VecDeque<Arc<KernelQueue>>>, // fd_kqlist
-<<<<<<< HEAD
     cmask: u32,                                     // fd_cmask
-=======
->>>>>>> ae65120e
 }
 
 impl FileDesc {
@@ -30,10 +27,7 @@
             cwd: gg.spawn(root.clone()),
             root: gg.spawn(root),
             kqueue_list: gg.spawn(VecDeque::new()),
-<<<<<<< HEAD
             cmask: 0o22, // TODO: verify this
-=======
->>>>>>> ae65120e
         })
     }
 
@@ -58,7 +52,6 @@
         todo!()
     }
 
-<<<<<<< HEAD
     #[allow(unused_variables)] // TODO: remove when implementing;
     pub fn alloc_with_budget<E: Errno>(
         &self,
@@ -71,9 +64,7 @@
     pub fn cmask(&self) -> u32 {
         self.cmask
     }
-
-=======
->>>>>>> ae65120e
+  
     /// See `finstall` on the PS4 for a reference.
     pub fn alloc(&self, file: Arc<VFile>) -> i32 {
         // TODO: Implement fdalloc.
