--- conflicted
+++ resolved
@@ -1,12 +1,8 @@
-<<<<<<< HEAD
 use crate::{
     errno::EBADF,
-    fs::{Fd, VFile},
+    fs::{Fd, VFile, Vnode},
     syscalls::SysErr,
 };
-=======
-use crate::fs::{VFile, Vnode};
->>>>>>> 6e8605b2
 use gmtx::{GroupMutex, MutexGroup};
 use std::sync::Arc;
 
