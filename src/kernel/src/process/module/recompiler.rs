use super::Segment;
use crate::process::Process;
use iced_x86::code_asm::{
<<<<<<< HEAD
    byte_ptr, get_gpr64, get_gpr32, get_gpr8, qword_ptr, dword_ptr, rax, rdi, rsi, CodeAssembler, CodeLabel,
=======
    byte_ptr, dword_ptr, get_gpr64, get_gpr8, qword_ptr, rax, rdi, rsi, CodeAssembler, CodeLabel,
>>>>>>> 625e43d6
};
use iced_x86::{BlockEncoderOptions, Code, Decoder, DecoderOptions, Instruction, OpKind, Register};
use std::collections::{HashMap, VecDeque};
use std::error::Error;
use std::fmt::{Display, Formatter};
use std::mem::transmute;

use std::env::consts::ARCH;

pub(super) struct Recompiler<'input> {
    proc: *mut Process,
    input: &'input [u8],
    segments: Vec<Segment>,
    assembler: CodeAssembler,
    jobs: VecDeque<(u64, usize, CodeLabel)>,
    labels: HashMap<u64, CodeLabel>, // Original address to recompiled label.
    output_size: usize, // Roughly estimation size of the output but not less than the actual size.
}

impl<'input> Recompiler<'input> {
    /// `input` is a mapped SELF.
    pub fn new(proc: *mut Process, input: &'input [u8], segments: Vec<Segment>) -> Self {
        Self {
            proc,
            input,
            segments,
            assembler: CodeAssembler::new(64).unwrap(),
            jobs: VecDeque::new(),
            labels: HashMap::new(),
            output_size: 0,
        }
    }

    /// All items in `starts` **MUST** be unique and the `input` that was specified in [`new`]
    /// **MUST** outlive the returned [`NativeCode`].
    #[cfg(target_arch = "x86_64")]
    pub fn run(mut self, starts: &[usize]) -> Result<(NativeCode, Vec<*const u8>), RunError> {
        // Recompile all start offset.
        let mut start_addrs: Vec<u64> = Vec::with_capacity(starts.len());

        for &start in starts {
            // Recompile start offset.
            let label = self.assembler.create_label();
            let addr = self.recompile(start, label)?;

            start_addrs.push(addr);

            // Recompile all of references recursively.
            while !self.jobs.is_empty() {
                let (addr, offset, label) = unsafe { self.jobs.pop_front().unwrap_unchecked() };

                // Skip job for the same destination as previous job. The example cases for this
                // scenario is the block contains multiple jmp to the same location.
                if self.labels.contains_key(&addr) {
                    continue;
                }

                self.recompile(offset, label)?;
            }
        }

        // Allocate executable pages.
        let size = self.aligned_output_size();
        let mut native = match NativeCode::new(size) {
            Ok(v) => v,
            Err(e) => return Err(RunError::AllocatePagesFailed(size, e)),
        };

        // Assemble.
        let assembled = match self.assembler.assemble_options(
            native.addr() as _,
            BlockEncoderOptions::RETURN_NEW_INSTRUCTION_OFFSETS,
        ) {
            Ok(v) => v,
            Err(e) => return Err(RunError::AssembleFailed(e)),
        };

        // TODO: Remove writability from pages.
        // Copy assembled to executable page.
        native.copy_from(assembled.inner.code_buffer.as_slice());

        // Get entry address.
        let mut start_ptrs: Vec<*const u8> = Vec::with_capacity(start_addrs.len());

        for addr in start_addrs {
            let label = self.labels.get(&addr).unwrap();
            let addr = assembled.label_ip(label).unwrap();

            start_ptrs.push(unsafe { transmute(addr) });
        }

        Ok((native, start_ptrs))
    }

    #[cfg(not(target_arch = "x86_64"))]
    pub fn run(mut self, starts: &[usize]) -> Result<(NativeCode, Vec<*const u8>), RunError> {
        Err(RunError::UnsupportedArchError)
    }

    #[cfg(target_arch = "x86_64")]
    fn recompile(&mut self, offset: usize, label: CodeLabel) -> Result<u64, RunError> {
        // Setup decoder.
        let input = self.input;
        let base: u64 = input.as_ptr() as u64;
        let decoder = Decoder::with_ip(
            64,
            &input[offset..],
            base + offset as u64,
            DecoderOptions::AMD,
        );

        // Re-assemble offset until return.
        let start = offset;

        for i in decoder {
            // Check if instruction valid.
            let offset = (i.ip() - base) as usize;

            if i.is_invalid() {
                return Err(RunError::InvalidInstruction(offset));
            }

            // Map address to the label.
            match self.labels.entry(i.ip()) {
                std::collections::hash_map::Entry::Occupied(v) => {
                    self.assembler.jmp(*v.get()).unwrap();
                    self.output_size += 15;
                    break;
                }
                std::collections::hash_map::Entry::Vacant(v) => {
                    let label = if offset == start {
                        label
                    } else {
                        self.assembler.create_label()
                    };

                    self.assembler.set_label(v.insert(label)).unwrap();
                }
            }

            // Transform instruction.
            let (size, end) = match i.code() {
                Code::Add_r32_rm32 => (self.transform_add_r32_rm32(i), false),
                Code::Add_r64_rm64 => (self.transform_add_r64_rm64(i), false),
                Code::Add_rm8_imm8 => (self.transform_add_rm8_imm8(i), false),
                Code::Add_rm8_r8 => (self.transform_add_rm8_r8(i), false),
                Code::Add_rm32_r32 => (self.transform_add_rm32_r32(i), false),
                Code::Add_rm64_imm8 => (self.transform_add_rm64_imm8(i), false),
                Code::Add_rm64_imm32 => (self.transform_add_rm64_imm32(i), false),
                Code::Add_rm64_r64 => (self.transform_add_rm64_r64(i), false),
                Code::And_EAX_imm32 => (self.preserve(i), false),
                Code::And_rm8_imm8 => (self.preserve(i), false),
                Code::And_rm32_imm8 | Code::And_rm32_imm32 => (self.preserve(i), false),
                Code::And_rm64_imm8 | Code::And_rm64_imm32 => (self.preserve(i), false),
                Code::Call_rm64 => (self.transform_call_rm64(i), false),
                Code::Call_rel32_64 => (self.transform_call_rel32(i), false),
                Code::Cmove_r64_rm64 => (self.transform_cmove_r64_rm64(i), false),
                Code::Cmovne_r64_rm64 => (self.transform_cmovne_r64_rm64(i), false),
                Code::Cmp_RAX_imm32 => (self.preserve(i), false),
                Code::Cmp_r8_rm8 => (self.transform_cmp_r8_rm8(i), false),
                Code::Cmp_rm8_imm8 => (self.transform_cmp_rm8_imm8(i), false),
                Code::Cmp_rm8_r8 => (self.transform_cmp_rm8_r8(i), false),
                Code::Cmp_rm32_imm8 => (self.transform_cmp_rm32_imm8(i), false),
                Code::Cmp_rm32_r32 => (self.transform_cmp_rm32_r32(i), false),
                Code::Cmp_rm64_imm8 => (self.transform_cmp_rm64_imm8(i), false),
                Code::Cmp_r64_rm64 => (self.transform_cmp_r64_rm64(i), false),
                Code::Cmp_rm64_r64 => (self.transform_cmp_rm64_r64(i), false),
                Code::Cmpsb_m8_m8 => (self.transform_cmpsb_m8_m8(i), false),
                Code::Dec_rm32 | Code::Dec_rm64 => (self.preserve(i), false),
                Code::Imul_r32_rm32_imm8 => (self.transform_imul_r32_rm32_imm8(i), false),
                Code::Imul_r32_rm32_imm32 => (self.transform_imul_r32_rm32_imm32(i), false),
                Code::In_AL_imm8 | Code::In_EAX_imm8 => (self.preserve(i), false),
                Code::Inc_rm32 | Code::Inc_rm64 => (self.preserve(i), false),
                Code::Ja_rel8_64 | Code::Ja_rel32_64 => (self.transform_ja_rel(i), false),
                Code::Jae_rel8_64 | Code::Jae_rel32_64 => (self.transform_jae_rel(i), false),
                Code::Jb_rel8_64 | Code::Jb_rel32_64 => (self.transform_jb_rel(i), false),
                Code::Jbe_rel8_64 | Code::Jbe_rel32_64 => (self.transform_jbe_rel(i), false),
                Code::Je_rel8_64 | Code::Je_rel32_64 => (self.transform_je_rel(i), false),
                Code::Jg_rel8_64 | Code::Jg_rel32_64 => (self.transform_jg_rel(i), false),
                Code::Jge_rel8_64 | Code::Jge_rel32_64 => (self.transform_jge_rel(i), false),
                Code::Jl_rel8_64 | Code::Jl_rel32_64 => (self.transform_jl_rel(i), false),
                Code::Jle_rel8_64 | Code::Jle_rel32_64 => (self.transform_jle_rel(i), false),
                Code::Jmp_rel8_64 | Code::Jmp_rel32_64 => (self.transform_jmp_rel(i), true),
                Code::Jmp_rm64 => (self.transform_jmp_rm64(i), true),
                Code::Jne_rel8_64 | Code::Jne_rel32_64 => (self.transform_jne_rel(i), false),
                Code::Jns_rel8_64 | Code::Jns_rel32_64 => (self.transform_jns_rel(i), false),
                Code::Jo_rel8_64 | Code::Jo_rel32_64 => (self.transform_jo_rel(i), false),
                Code::Js_rel8_64 | Code::Js_rel32_64 => (self.transform_js_rel(i), false),
                Code::Lea_r32_m => (self.transform_lea32(i), false),
                Code::Lea_r64_m => (self.transform_lea64(i), false),
                Code::Mov_r8_imm8 => (self.transform_mov_r8_imm8(i), false),
                Code::Mov_r8_rm8 => (self.transform_mov_r8_rm8(i), false),
                Code::Mov_r32_imm32 => (self.preserve(i), false),
                Code::Mov_r32_rm32 => (self.transform_mov_r32_rm32(i), false),
                Code::Mov_r64_rm64 => (self.transform_mov_r64_rm64(i), false),
                Code::Mov_rm8_imm8 => (self.transform_mov_rm8_imm8(i), false),
                Code::Mov_rm32_imm32 => (self.transform_mov_rm32_imm32(i), false),
                Code::Mov_rm64_imm32 => (self.transform_mov_rm64_imm32(i), false),
                Code::Mov_rm8_r8 => (self.transform_mov_rm8_r8(i), false),
                Code::Mov_rm32_r32 => (self.transform_mov_rm32_r32(i), false),
                Code::Mov_rm64_r64 => (self.transform_mov_rm64_r64(i), false),
                Code::Movaps_xmm_xmmm128 => (self.transform_movaps_xmm_xmmm128(i), false),
                Code::Movd_xmm_rm32 => (self.transform_movd_xmm_rm32(i), false),
                Code::Movdqu_xmmm128_xmm => (self.transform_movdqu_xmmm128_xmm(i), false),
                Code::Movsx_r32_rm8 => (self.transform_movsx_r32_rm8(i), false),
                Code::Movsxd_r32_rm32 => (self.transform_movsxd_r32_rm32(i), false),
                Code::Movsxd_r64_rm32 => (self.transform_movsxd_r64_rm32(i), false),
                Code::Movzx_r32_rm8 => (self.transform_movzx_r32_rm8(i), false),
<<<<<<< HEAD
                Code::Neg_rm32 => (self.preserve(i), false),
                Code::Or_rm64_imm8 => (self.transform_or_rm64_imm8(i), false),
                Code::Or_rm64_r64 => (self.transform_or_rm64_r64(i), false),
                Code::Out_imm8_AL | Code::Out_imm8_EAX => (self.preserve(i), false),
                Code::Outsb_DX_m8 => (self.transform_outsb_dx_m8(i), false),
                Code::Nop_rm16 | Code::Nop_rm32 | Code::Nopd | Code::Nopw => (self.preserve(i), false),
=======
                Code::Nop_rm16 | Code::Nop_rm32 | Code::Nopd | Code::Nopw => {
                    (self.preserve(i), false)
                }
>>>>>>> 625e43d6
                Code::Pop_r64 => (self.preserve(i), false),
                Code::Pshufd_xmm_xmmm128_imm8 => (self.transform_pshufd_xmm_xmmm128_imm8(i), false),
                Code::Pushq_imm32 => (self.preserve(i), false),
                Code::Push_r64 => (self.preserve(i), false),
                Code::Push_rm64 => (self.preserve(i), false),
                Code::Retnq => (self.preserve(i), true),
                Code::Sar_rm64_imm8 => (self.transform_sar_rm64_imm8(i), false),
                Code::Sbb_rm32_imm8 => (self.transform_sbb_rm32_imm8(i), false),
                Code::Sete_rm8 => (self.transform_sete_rm8(i), false),
                Code::Setne_rm8 => (self.transform_setne_rm8(i), false),
                Code::Shl_rm64_imm8 => (self.transform_shl_rm64_imm8(i), false),
                Code::Sub_rm32_r32 => (self.transform_sub_rm32_r32(i), false),
                Code::Sub_rm64_imm8 => (self.transform_sub_rm64_imm8(i), false),
                Code::Sub_rm64_imm32 => (self.transform_sub_rm64_imm32(i), false),
                Code::Sub_rm64_r64 => (self.transform_sub_rm64_r64(i), false),
                Code::Test_rm8_imm8 => (self.transform_test_rm8_imm8(i), false),
                Code::Test_rm8_r8 => (self.transform_test_rm8_r8(i), false),
                Code::Test_rm32_r32 => (self.transform_test_rm32_r32(i), false),
                Code::Test_rm64_r64 => (self.transform_test_rm64_r64(i), false),
                Code::Ud2 => (self.transform_ud2(i), true),
                Code::VEX_Vmovaps_ymmm256_ymm => (self.transform_vmovaps_ymmm256_ymm(i), false),
                Code::VEX_Vmovdqa_xmmm128_xmm => (self.transform_vmovdqa_xmmm128_xmm(i), false),
                Code::VEX_Vmovdqu_xmmm128_xmm => (self.transform_vmovdqu_xmmm128_xmm(i), false),
                Code::VEX_Vmovdqu_ymm_ymmm256 => (self.transform_vmovdqu_ymm_ymmm256(i), false),
                Code::VEX_Vmovdqu_ymmm256_ymm => (self.transform_vmovdqu_ymmm256_ymm(i), false),
                Code::VEX_Vmovq_xmm_rm64 => (self.transform_vmovq_xmm_rm64(i), false),
                Code::VEX_Vmovups_xmm_xmmm128 => (self.transform_vmovups_xmm_xmmm128(i), false),
                Code::VEX_Vmovups_xmmm128_xmm => (self.transform_vmovups_xmmm128_xmm(i), false),
                Code::VEX_Vmovups_ymm_ymmm256 => (self.transform_vmovups_ymm_ymmm256(i), false),
                Code::VEX_Vmovups_ymmm256_ymm => (self.transform_vmovups_ymmm256_ymm(i), false),
                Code::VEX_Vpshufd_xmm_xmmm128_imm8 => (self.transform_vpshufd_xmm_xmmm128_imm8(i), false),
                Code::VEX_Vpslldq_xmm_xmm_imm8 => (self.transform_vpslldq_xmm_xmm_imm8(i), false),
                Code::VEX_Vpxor_xmm_xmm_xmmm128 => (self.transform_vpxor_xmm_xmm_xmmm128(i), false),
                Code::VEX_Vxorps_xmm_xmm_xmmm128 => (self.transform_vxorps_xmm_xmm_xmmm128(i), false),
                Code::VEX_Vxorps_ymm_ymm_ymmm256 => (self.transform_vxorps_ymm_ymm_ymmm256(i), false),
                Code::Wait => (self.preserve(i), false),
                Code::Xadd_rm32_r32 => (self.transform_xadd_rm32_r32(i), false),
                Code::Xchg_r32_EAX => (self.preserve(i), false),
                Code::Xchg_rm8_r8 => (self.transform_xchg_rm8_r8(i), false),
                Code::Xchg_rm32_r32 => (self.transform_xchg_rm32_r32(i), false),
                Code::Xor_AL_imm8 => (self.preserve(i), false),
                Code::Xor_EAX_imm32 => (self.preserve(i), false),
                Code::Xor_rm8_r8 => (self.transform_xor_rm8_r8(i), false),
                Code::Xor_rm32_r32 => (self.transform_xor_rm32_r32(i), false),
                _ => {
                    let opcode = &input[offset..(offset + i.len())];

                    return Err(RunError::UnknownInstruction(offset, opcode.into(), i));
                }
            };

            self.output_size += size;

            if end {
                break;
            }
        }

        Ok(base + start as u64)
    }

    #[cfg(not(target_arch = "x86_64"))]
    fn recompile(&mut self, offset: usize, label: CodeLabel) -> Result<u64, RunError> {
        Err(RunError::UnsupportedArchError)
    }

    fn transform_add_r32_rm32(&mut self, i: Instruction) -> usize {
        // Check if second operand use RIP-relative.
        if i.op1_kind() == OpKind::Memory && i.is_ip_rel_memory_operand() {
            panic!("ADD r32, r/m32 with second operand as RIP-relative is not supported yet.");
        } else {
            self.assembler.add_instruction(i).unwrap();
            i.len()
        }
    }

    fn transform_add_r64_rm64(&mut self, i: Instruction) -> usize {
        // Check if second operand use RIP-relative.
        if i.op1_kind() == OpKind::Memory && i.is_ip_rel_memory_operand() {
            panic!("ADD r/m64, r64 with second operand as RIP-relative is not supported yet.");
        } else {
            self.assembler.add_instruction(i).unwrap();
            i.len()
        }
    }

    fn transform_add_rm8_imm8(&mut self, i: Instruction) -> usize {
        // Check if first operand use RIP-relative.
        if i.op0_kind() == OpKind::Memory && i.is_ip_rel_memory_operand() {
            panic!("ADD r/m8, imm8 with first operand as RIP-relative is not supported yet.");
        } else {
            self.assembler.add_instruction(i).unwrap();
            i.len()
        }
    }

    fn transform_add_rm8_r8(&mut self, i: Instruction) -> usize {
        // Check if first operand use RIP-relative.
        if i.op0_kind() == OpKind::Memory && i.is_ip_rel_memory_operand() {
            panic!("ADD r/m8, r8 with first operand as RIP-relative is not supported yet.");
        } else {
            self.assembler.add_instruction(i).unwrap();
            i.len()
        }
    }

    fn transform_add_rm32_r32(&mut self, i: Instruction) -> usize {
        // Check if first operand use RIP-relative.
        if i.op0_kind() == OpKind::Memory && i.is_ip_rel_memory_operand() {
            panic!("ADD r/m32, r32 with first operand as RIP-relative is not supported yet.");
        } else {
            self.assembler.add_instruction(i).unwrap();
            i.len()
        }
    }

    fn transform_add_rm64_imm8(&mut self, i: Instruction) -> usize {
        // Check if first operand use RIP-relative.
        if i.op0_kind() == OpKind::Memory && i.is_ip_rel_memory_operand() {
            panic!("ADD r/m64, imm8 with first operand as RIP-relative is not supported yet.");
        } else {
            self.assembler.add_instruction(i).unwrap();
            i.len()
        }
    }

    fn transform_add_rm64_imm32(&mut self, i: Instruction) -> usize {
        // Check if first operand use RIP-relative.
        if i.op0_kind() == OpKind::Memory && i.is_ip_rel_memory_operand() {
            panic!("ADD r/m64, imm32 with first operand as RIP-relative is not supported yet.");
        } else {
            self.assembler.add_instruction(i).unwrap();
            i.len()
        }
    }

    fn transform_add_rm64_r64(&mut self, i: Instruction) -> usize {
        // Check if first operand use RIP-relative.
        if i.op0_kind() == OpKind::Memory && i.is_ip_rel_memory_operand() {
            panic!("ADD r/m64, r64 with first operand as RIP-relative is not supported yet.");
        } else {
            self.assembler.add_instruction(i).unwrap();
            i.len()
        }
    }

    fn transform_call_rm64(&mut self, i: Instruction) -> usize {
        // Check if first operand use RIP-relative.
        if i.op0_kind() == OpKind::Memory && i.is_ip_rel_memory_operand() {
            panic!("CALL r/m64 with operand as RIP-relative is not supported yet.");
        } else {
            self.assembler.add_instruction(i).unwrap();
            i.len()
        }
    }

    fn transform_call_rel32(&mut self, i: Instruction) -> usize {
        let dest = i.near_branch64();

        if let Some(label) = self.labels.get(&dest) {
            self.assembler.call(*label).unwrap();
        } else {
            let label = self.assembler.create_label();

            self.assembler.call(label).unwrap();
            self.jobs.push_back((dest, self.offset(dest), label));
        }

        15
    }

    fn transform_cmove_r64_rm64(&mut self, i: Instruction) -> usize {
        // Check if second operand use RIP-relative.
        if i.op1_kind() == OpKind::Memory && i.is_ip_rel_memory_operand() {
            let dst = i.op0_register();
            let src = i.ip_rel_memory_address();
            let tmp = get_gpr64(Self::temp_register64(dst)).unwrap();

            if self.is_executable(src) {
                panic!("CMOVE r64, r/m64 with second operand from executable segment is not supported.");
            }

            // Transform to absolute address.
            self.assembler.push(tmp).unwrap();
            self.assembler.mov(tmp, src).unwrap();
            self.assembler
                .cmove(get_gpr64(dst).unwrap(), qword_ptr(tmp))
                .unwrap();
            self.assembler.pop(tmp).unwrap();

            15 * 4
        } else {
            self.assembler.add_instruction(i).unwrap();
            i.len()
        }
    }

    fn transform_cmovne_r64_rm64(&mut self, i: Instruction) -> usize {
        // Check if second operand use RIP-relative.
        if i.op1_kind() == OpKind::Memory && i.is_ip_rel_memory_operand() {
            let dst = i.op0_register();
            let src = i.ip_rel_memory_address();
            let tmp = get_gpr64(Self::temp_register64(dst)).unwrap();

            if self.is_executable(src) {
                panic!("CMOVNE r64, r/m64 with second operand from executable segment is not supported.");
            }

            // Transform to absolute address.
            self.assembler.push(tmp).unwrap();
            self.assembler.mov(tmp, src).unwrap();
            self.assembler
                .cmovne(get_gpr64(dst).unwrap(), qword_ptr(tmp))
                .unwrap();
            self.assembler.pop(tmp).unwrap();

            15 * 4
        } else {
            self.assembler.add_instruction(i).unwrap();
            i.len()
        }
    }

    fn transform_cmp_r8_rm8(&mut self, i: Instruction) -> usize {
        // Check if second operand use RIP-relative.
        if i.op1_kind() == OpKind::Memory && i.is_ip_rel_memory_operand() {
            let dst = i.op0_register();
            let src = i.ip_rel_memory_address();
            let tmp = get_gpr64(Self::temp_register64(dst)).unwrap();

            if self.is_executable(src) {
                panic!(
                    "CMP r8, r/m8 with second operand from executable segment is not supported."
                );
            }

            // Transform to absolute address.
            self.assembler.push(tmp).unwrap();
            self.assembler.mov(tmp, src).unwrap();
            self.assembler
                .cmp(get_gpr8(dst).unwrap(), byte_ptr(tmp))
                .unwrap();
            self.assembler.pop(tmp).unwrap();

            15 * 4
        } else {
            self.assembler.add_instruction(i).unwrap();
            i.len()
        }
    }

    fn transform_cmp_rm8_imm8(&mut self, i: Instruction) -> usize {
        // Check if first operand use RIP-relative.
        if i.op0_kind() == OpKind::Memory && i.is_ip_rel_memory_operand() {
            let dst = i.ip_rel_memory_address();
            let src = i.immediate8();

            if self.is_executable(dst) {
                panic!(
                    "CMP r/m8, imm8 with first operand from executable segment is not supported."
                );
            }

            // Transform to absolute address.
            self.assembler.push(rax).unwrap();
            self.assembler.mov(rax, dst).unwrap();
            self.assembler.cmp(byte_ptr(rax), src as u32).unwrap();
            self.assembler.pop(rax).unwrap();

            15 * 4
        } else {
            self.assembler.add_instruction(i).unwrap();
            i.len()
        }
    }

    fn transform_cmp_rm8_r8(&mut self, i: Instruction) -> usize {
        // Check if first operand use RIP-relative.
        if i.op0_kind() == OpKind::Memory && i.is_ip_rel_memory_operand() {
            panic!("CMP r/m8, r8 with first operand as RIP-relative is not supported yet.");
        } else {
            self.assembler.add_instruction(i).unwrap();
            i.len()
        }
    }

    fn transform_cmp_rm32_imm8(&mut self, i: Instruction) -> usize {
        // Check if first operand use RIP-relative.
        if i.op0_kind() == OpKind::Memory && i.is_ip_rel_memory_operand() {
            let dst = i.ip_rel_memory_address();
            let src = i.immediate8();

            if self.is_executable(dst) {
                panic!(
                    "CMP r/m32, imm8 with first operand from executable segment is not supported."
                );
            }

            // Transform to absolute address.
            self.assembler.push(rax).unwrap();
            self.assembler.mov(rax, dst).unwrap();
            self.assembler.cmp(dword_ptr(rax), src as u32).unwrap();
            self.assembler.pop(rax).unwrap();

            15 * 4
        } else {
            self.assembler.add_instruction(i).unwrap();
            i.len()
        }
    }

    fn transform_cmp_rm32_r32(&mut self, i: Instruction) -> usize {
        // Check if first operand use RIP-relative.
        if i.op0_kind() == OpKind::Memory && i.is_ip_rel_memory_operand() {
            let src = i.op1_register();
            let dst = i.ip_rel_memory_address();
            let tmp = get_gpr64(Self::temp_register64(src)).unwrap();

            if self.is_executable(dst) {
                panic!(
                    "CMP r/m32, r32 with first operand from executable segment is not supported."
                );
            }

            // Transform to absolute address.
            self.assembler.push(tmp).unwrap();
            self.assembler.mov(tmp, dst).unwrap();
            self.assembler.cmp(get_gpr32(src).unwrap(), dword_ptr(tmp)).unwrap();
            self.assembler.pop(tmp).unwrap();

            15 * 4
        } else {
            self.assembler.add_instruction(i).unwrap();
            i.len()
        }
    }



    fn transform_cmp_rm64_imm8(&mut self, i: Instruction) -> usize {
        // Check if first operand use RIP-relative.
        if i.op0_kind() == OpKind::Memory && i.is_ip_rel_memory_operand() {
            panic!("CMP r/m64, imm8 with first operand as RIP-relative is not supported yet.");
        } else {
            self.assembler.add_instruction(i).unwrap();
            i.len()
        }
    }

    fn transform_cmp_r64_rm64(&mut self, i: Instruction) -> usize {
        // Check if second operand use RIP-relative.
        if i.op1_kind() == OpKind::Memory && i.is_ip_rel_memory_operand() {
            let dst = i.op0_register();
            let src = i.ip_rel_memory_address();
            let tmp = get_gpr64(Self::temp_register64(dst)).unwrap();

            if self.is_executable(src) {
                panic!(
                    "CMP r64, r/m64 with second operand from executable segment is not supported."
                );
            }

            // Transform to absolute address.
            self.assembler.push(tmp).unwrap();
            self.assembler.mov(tmp, src).unwrap();
            self.assembler
                .cmp(get_gpr64(dst).unwrap(), qword_ptr(tmp))
                .unwrap();
            self.assembler.pop(tmp).unwrap();

            15 * 4
        } else {
            self.assembler.add_instruction(i).unwrap();
            i.len()
        }
    }

    fn transform_cmp_rm64_r64(&mut self, i: Instruction) -> usize {
        // Check if first operand use RIP-relative.
        if i.op0_kind() == OpKind::Memory && i.is_ip_rel_memory_operand() {
            panic!("CMP r/m64, r64 with first operand as RIP-relative is not supported yet.");
        } else {
            self.assembler.add_instruction(i).unwrap();
            i.len()
        }
    }

    fn transform_cmpsb_m8_m8(&mut self, i: Instruction) -> usize {
        // Check if either operand use RIP-relative addressing
        if i.op0_kind() == OpKind::Memory && i.is_ip_rel_memory_operand() ||
           i.op1_kind() == OpKind::Memory && i.is_ip_rel_memory_operand() {
            panic!("CMPSB m8, m8 with RIP-relative addressing is not supported yet.");
        } else {
            self.assembler.add_instruction(i).unwrap();
            i.len()
        }
    }

    fn transform_imul_r32_rm32_imm8(&mut self, i: Instruction) -> usize {
        // Check if second operand use RIP-relative.
        if i.op1_kind() == OpKind::Memory && i.is_ip_rel_memory_operand() {
            let dst = i.op0_register();
            let src = i.ip_rel_memory_address();
            let tmp = get_gpr64(Self::temp_register64(dst)).unwrap();

            if self.is_executable(src) {
                panic!(
                    "IMUL r32, r/m32, imm8 with second operand from executable segment is not supported."
                );
            }

            // Transform to absolute address.
            self.assembler.push(tmp).unwrap();
            self.assembler.mov(tmp, src).unwrap();
            self.assembler.imul(get_gpr32(dst).unwrap()).unwrap();
            self.assembler.pop(tmp).unwrap();

            15 * 4
        } else {
            self.assembler.add_instruction(i).unwrap();
            i.len()
        }
    }

    fn transform_imul_r32_rm32_imm32(&mut self, i: Instruction) -> usize {
        // Check if second operand use RIP-relative.
        if i.op1_kind() == OpKind::Memory && i.is_ip_rel_memory_operand() {
            let dst = i.op0_register();
            let src = i.ip_rel_memory_address();
            let tmp = get_gpr64(Self::temp_register64(dst)).unwrap();

            if self.is_executable(src) {
                panic!(
                    "IMUL r32, r/m32, imm32 with second operand from executable segment is not supported."
                );
            }

            // Transform to absolute address.
            self.assembler.push(tmp).unwrap();
            self.assembler.mov(tmp, src).unwrap();
            self.assembler.imul(get_gpr32(dst).unwrap()).unwrap();
            self.assembler.pop(tmp).unwrap();

            15 * 4
        } else {
            self.assembler.add_instruction(i).unwrap();
            i.len()
        }
    }

    fn transform_ja_rel(&mut self, i: Instruction) -> usize {
        let dst = i.near_branch64();

        if let Some(&label) = self.labels.get(&dst) {
            self.assembler.ja(label).unwrap();
        } else {
            let label = self.assembler.create_label();

            self.assembler.ja(label).unwrap();
            self.jobs.push_back((dst, self.offset(dst), label));
        }

        15
    }

    fn transform_jae_rel(&mut self, i: Instruction) -> usize {
        let dst = i.near_branch64();

        if let Some(&label) = self.labels.get(&dst) {
            self.assembler.jae(label).unwrap();
        } else {
            let label = self.assembler.create_label();

            self.assembler.jae(label).unwrap();
            self.jobs.push_back((dst, self.offset(dst), label));
        }

        15
    }

    fn transform_jb_rel(&mut self, i: Instruction) -> usize {
        let dst = i.near_branch64();

        if let Some(&label) = self.labels.get(&dst) {
            self.assembler.jb(label).unwrap();
        } else {
            let label = self.assembler.create_label();

            self.assembler.jb(label).unwrap();
            self.jobs.push_back((dst, self.offset(dst), label));
        }

        15
    }

    fn transform_jbe_rel(&mut self, i: Instruction) -> usize {
        let dst = i.near_branch64();

        if let Some(&label) = self.labels.get(&dst) {
            self.assembler.jbe(label).unwrap();
        } else {
            let label = self.assembler.create_label();

            self.assembler.jbe(label).unwrap();
            self.jobs.push_back((dst, self.offset(dst), label));
        }

        15
    }

    fn transform_je_rel(&mut self, i: Instruction) -> usize {
        let dst = i.near_branch64();

        if let Some(&label) = self.labels.get(&dst) {
            self.assembler.je(label).unwrap();
        } else {
            let label = self.assembler.create_label();

            self.assembler.je(label).unwrap();
            self.jobs.push_back((dst, self.offset(dst), label));
        }

        15
    }

    fn transform_jg_rel(&mut self, i: Instruction) -> usize {
        let dst = i.near_branch64();

        if let Some(&label) = self.labels.get(&dst) {
            self.assembler.jg(label).unwrap();
        } else {
            let label = self.assembler.create_label();

            self.assembler.jg(label).unwrap();
            self.jobs.push_back((dst, self.offset(dst), label));
        }

        15
    }

    fn transform_jge_rel(&mut self, i: Instruction) -> usize {
        let dst = i.near_branch64();

        if let Some(&label) = self.labels.get(&dst) {
            self.assembler.jge(label).unwrap();
        } else {
            let label = self.assembler.create_label();

            self.assembler.jge(label).unwrap();
            self.jobs.push_back((dst, self.offset(dst), label));
        }

        15
    }

    fn transform_jl_rel(&mut self, i: Instruction) -> usize {
        let dst = i.near_branch64();

        if let Some(&label) = self.labels.get(&dst) {
            self.assembler.jl(label).unwrap();
        } else {
            let label = self.assembler.create_label();

            self.assembler.jl(label).unwrap();
            self.jobs.push_back((dst, self.offset(dst), label));
        }

        15
    }

    fn transform_jle_rel(&mut self, i: Instruction) -> usize {
        let dst = i.near_branch64();

        if let Some(&label) = self.labels.get(&dst) {
            self.assembler.jle(label).unwrap();
        } else {
            let label = self.assembler.create_label();

            self.assembler.jle(label).unwrap();
            self.jobs.push_back((dst, self.offset(dst), label));
        }

        15
    }

    fn transform_jmp_rel(&mut self, i: Instruction) -> usize {
        let dst = i.near_branch64();

        if let Some(&label) = self.labels.get(&dst) {
            self.assembler.jmp(label).unwrap();
        } else {
            let label = self.assembler.create_label();

            self.assembler.jmp(label).unwrap();
            self.jobs.push_back((dst, self.offset(dst), label));
        }

        15
    }

    fn transform_jmp_rm64(&mut self, i: Instruction) -> usize {
        // Check if operand uses RIP-relative.
        if i.op0_kind() == OpKind::Memory && i.is_ip_rel_memory_operand() {
            let dst = i.ip_rel_memory_address();

            if let Some(&label) = self.labels.get(&dst) {
                self.assembler.jmp(label).unwrap();
            } else {
                let label = self.assembler.create_label();

                self.assembler.jmp(label).unwrap();
                self.jobs.push_back((dst, self.offset(dst), label));
            }

            15
        } else {
            self.assembler.add_instruction(i).unwrap();
            i.len()
        }
    }

    fn transform_jne_rel(&mut self, i: Instruction) -> usize {
        let dst = i.near_branch64();

        if let Some(&label) = self.labels.get(&dst) {
            self.assembler.jne(label).unwrap();
        } else {
            let label = self.assembler.create_label();

            self.assembler.jne(label).unwrap();
            self.jobs.push_back((dst, self.offset(dst), label));
        }

        15
    }

    fn transform_jns_rel(&mut self, i: Instruction) -> usize {
        let dst = i.near_branch64();

        if let Some(&label) = self.labels.get(&dst) {
            self.assembler.jns(label).unwrap();
        } else {
            let label = self.assembler.create_label();

            self.assembler.jns(label).unwrap();
            self.jobs.push_back((dst, self.offset(dst), label));
        }

        15
    }

    fn transform_jo_rel(&mut self, i: Instruction) -> usize {
        let dst = i.near_branch64();

        if let Some(&label) = self.labels.get(&dst) {
            self.assembler.jo(label).unwrap();
        } else {
            let label = self.assembler.create_label();

            self.assembler.jo(label).unwrap();
            self.jobs.push_back((dst, self.offset(dst), label));
        }
        2
    }

    fn transform_js_rel(&mut self, i: Instruction) -> usize {
        let dst = i.near_branch64();

        if let Some(&label) = self.labels.get(&dst) {
            self.assembler.js(label).unwrap();
        } else {
            let label = self.assembler.create_label();

            self.assembler.js(label).unwrap();
            self.jobs.push_back((dst, self.offset(dst), label));
        }

        15
    }

    fn transform_lea64(&mut self, i: Instruction) -> usize {
        // Check if second operand use RIP-relative.
        if i.is_ip_rel_memory_operand() {
            // Check if second operand already recompiled.
            let dst = get_gpr64(i.op0_register()).unwrap();
            let src = i.ip_rel_memory_address();

            if let Some(&label) = self.labels.get(&src) {
                self.assembler.lea(dst, qword_ptr(label)).unwrap();
            } else {
                // Check which segment the second operand fall under.
                let segment = self.segment(src);

                if segment.flags.is_executable() {
                    let label = self.assembler.create_label();

                    self.assembler.lea(dst, qword_ptr(label)).unwrap();
                    self.jobs.push_back((src, self.offset(src), label));
                } else {
                    self.assembler.mov(dst, src).unwrap();
                }
            }

            15
        } else {
            self.assembler.add_instruction(i).unwrap();
            i.len()
        }
    }

    fn transform_lea32(&mut self, i: Instruction) -> usize {
        // Check if second operand use RIP-relative.
        if i.is_ip_rel_memory_operand() {
            // Check if second operand already recompiled.
            let dst = get_gpr64(i.op0_register()).unwrap();
            let src = i.ip_rel_memory_address();

            if let Some(&label) = self.labels.get(&src) {
                self.assembler.lea(dst, dword_ptr(label)).unwrap();
            } else {
                // Check which segment the second operand fall under.
                let segment = self.segment(src);

                if segment.flags.is_executable() {
                    let label = self.assembler.create_label();

                    self.assembler.lea(dst, dword_ptr(label)).unwrap();
                    self.jobs.push_back((src, self.offset(src), label));
                } else {
                    self.assembler.mov(dst, src).unwrap();
                }
            }

            15
        } else {
            self.assembler.add_instruction(i).unwrap();
            i.len()
        }
    }

    fn transform_mov_r8_imm8(&mut self, i: Instruction) -> usize {
        // Check if first operand use RIP-relative.
        if i.op0_kind() == OpKind::Memory && i.is_ip_rel_memory_operand() {
            let dst = i.ip_rel_memory_address();
            let src = i.immediate8();

            if self.is_executable(dst) {
                panic!(
                    "MOV r8, imm8 with first operand from executable segment is not supported."
                );
            }

            // Transform to absolute address.
            self.assembler.push(rax).unwrap();
            self.assembler.mov(rax, dst).unwrap();
            self.assembler.mov(byte_ptr(rax), src as u32).unwrap();
            self.assembler.pop(rax).unwrap();

            15 * 4
        } else {
            self.assembler.add_instruction(i).unwrap();
            i.len()
        }
    }

    fn transform_mov_r8_rm8(&mut self, i: Instruction) -> usize {
        // Check if second operand use RIP-relative.
        if i.op1_kind() == OpKind::Memory && i.is_ip_rel_memory_operand() {
            let dst = i.op0_register();
            let src = i.ip_rel_memory_address();
            let dst64 = dst.full_register();
            let tmp = get_gpr64(Self::temp_register64(dst64)).unwrap();

            if self.is_executable(src) {
                // Call function to execute code at source memory location
                self.assembler.call(src).unwrap();
                // Move the result to the destination register
                self.assembler.mov(get_gpr8(dst).unwrap(), byte_ptr(tmp)).unwrap();
            } else {
                // Transform to absolute address.
                self.assembler.push(tmp).unwrap();
                self.assembler.mov(tmp, src).unwrap();
                self.assembler
                    .mov(get_gpr8(dst).unwrap(), byte_ptr(tmp))
                    .unwrap();
                self.assembler.pop(tmp).unwrap();
            }

            15 * 4
        } else {
            self.assembler.add_instruction(i).unwrap();
            i.len()
        }
    }

    fn transform_mov_r32_rm32(&mut self, i: Instruction) -> usize {
        // Check if second operand use RIP-relative.
        if i.op1_kind() == OpKind::Memory && i.is_ip_rel_memory_operand() {
            let dst = i.op0_register();
            let src = i.ip_rel_memory_address();
            let dst64 = dst.full_register();
            let tmp = get_gpr64(Self::temp_register64(dst64)).unwrap();

            if self.is_executable(src) {
                // Call function to execute code at source memory location
                self.assembler.call(src).unwrap();
                // Move the result to the destination register
                self.assembler.mov(get_gpr32(dst).unwrap(), dword_ptr(tmp)).unwrap();
            } else {
                // Transform to absolute address.
                self.assembler.push(tmp).unwrap();
                self.assembler.mov(tmp, src).unwrap();
                self.assembler
                    .mov(get_gpr32(dst).unwrap(), dword_ptr(tmp))
                    .unwrap();
                self.assembler.pop(tmp).unwrap();
            }

            15 * 4
        } else {
            self.assembler.add_instruction(i).unwrap();
            i.len()
        }
    }

    fn transform_mov_r64_rm64(&mut self, i: Instruction) -> usize {
        // Check if second operand use RIP-relative.
        if i.op1_kind() == OpKind::Memory && i.is_ip_rel_memory_operand() {
            let dst = i.op0_register();
            let src = i.ip_rel_memory_address();
            let tmp = get_gpr64(Self::temp_register64(dst)).unwrap();

            if self.is_executable(src) {
                // Call function to execute code at source memory location
                self.assembler.call(src).unwrap();
                // Move the result to the destination register
                self.assembler.mov(get_gpr64(dst).unwrap(), qword_ptr(tmp)).unwrap();
            } else {
                // Transform to absolute address.
                self.assembler.push(tmp).unwrap();
                self.assembler.mov(tmp, src).unwrap();
                self.assembler
                    .mov(get_gpr64(dst).unwrap(), qword_ptr(tmp))
                    .unwrap();
                self.assembler.pop(tmp).unwrap();
            }

            15 * 4
        } else {
            self.assembler.add_instruction(i).unwrap();
            i.len()
        }
    }

    fn transform_mov_rm8_imm8(&mut self, i: Instruction) -> usize {
        // Check if first operand use RIP-relative.
        if i.op0_kind() == OpKind::Memory && i.is_ip_rel_memory_operand() {
            let dst = i.ip_rel_memory_address();
            let src = i.immediate8();

            if self.is_executable(dst) {
                panic!(
                    "MOV r/m8, imm8 with first operand from executable segment is not supported."
                );
            }

            // Transform to absolute address.
            self.assembler.push(rax).unwrap();
            self.assembler.mov(rax, dst).unwrap();
            self.assembler.mov(byte_ptr(rax), src as u32).unwrap();
            self.assembler.pop(rax).unwrap();

            15 * 4
        } else {
            self.assembler.add_instruction(i).unwrap();
            i.len()
        }
    }

    fn transform_mov_rm32_imm32(&mut self, i: Instruction) -> usize {
        // Check if first operand use RIP-relative.
        if i.op0_kind() == OpKind::Memory && i.is_ip_rel_memory_operand() {
            let dst = i.ip_rel_memory_address();
            let src = i.immediate32();

            if self.is_executable(dst) {
                panic!(
                    "MOV r/m32, imm32 with first operand from executable segment is not supported."
                );
            }

            // Transform to absolute address.
            self.assembler.push(rax).unwrap();
            self.assembler.mov(rax, dst).unwrap();
            self.assembler.mov(dword_ptr(rax), src).unwrap();
            self.assembler.pop(rax).unwrap();

            15 * 4
        } else {
            self.assembler.add_instruction(i).unwrap();
            i.len()
        }
    }

    fn transform_mov_rm64_imm32(&mut self, i: Instruction) -> usize {
        // Check if first operand use RIP-relative.
        if i.op0_kind() == OpKind::Memory && i.is_ip_rel_memory_operand() {
            let dst = i.ip_rel_memory_address();
            let src = i.immediate32();

            if self.is_executable(dst) {
                panic!(
                    "MOV r/m64, imm32 with first operand from executable segment is not supported."
                );
            }

            // Transform to absolute address.
            self.assembler.push(rax).unwrap();
            self.assembler.mov(rax, dst).unwrap();
            self.assembler.mov(dword_ptr(rax), src).unwrap();
            self.assembler.pop(rax).unwrap();

            15 * 4
        } else {
            self.assembler.add_instruction(i).unwrap();
            i.len()
        }
    }

    fn transform_mov_rm8_r8(&mut self, i: Instruction) -> usize {
        // Check if first operand use RIP-relative.
        if i.op0_kind() == OpKind::Memory && i.is_ip_rel_memory_operand() {
            let src = i.op1_register();
            let dst = i.ip_rel_memory_address();
            let tmp = get_gpr64(Self::temp_register64(src)).unwrap();

            if self.is_executable(dst) {
                panic!(
                    "MOV r/m8, r8 with first operand from executable segment is not supported."
                );
            }

            // Transform to absolute address.
            self.assembler.push(tmp).unwrap();
            self.assembler.mov(tmp, dst).unwrap();
            self.assembler
                .mov(byte_ptr(tmp), get_gpr8(src).unwrap())
                .unwrap();
            self.assembler.pop(tmp).unwrap();

            15 * 4
        } else {
            self.assembler.add_instruction(i).unwrap();
            i.len()
        }
    }

    fn transform_mov_rm32_r32(&mut self, i: Instruction) -> usize {
        // Check if first operand use RIP-relative.
        if i.op0_kind() == OpKind::Memory && i.is_ip_rel_memory_operand() {
            let src = i.op1_register();
            let dst = i.ip_rel_memory_address();
            let tmp = get_gpr64(Self::temp_register64(src)).unwrap();

            if self.is_executable(dst) {
                panic!(
                    "MOV r/m32, r32 with first operand from executable segment is not supported."
                );
            }

            // Transform to absolute address.
            self.assembler.push(tmp).unwrap();
            self.assembler.mov(tmp, dst).unwrap();
            self.assembler
                .mov(dword_ptr(tmp), get_gpr32(src).unwrap())
                .unwrap();
            self.assembler.pop(tmp).unwrap();

            15 * 4
        } else {
            self.assembler.add_instruction(i).unwrap();
            i.len()
        }
    }

    fn transform_mov_rm64_r64(&mut self, i: Instruction) -> usize {
        // Check if first operand use RIP-relative.
        if i.op0_kind() == OpKind::Memory && i.is_ip_rel_memory_operand() {
            let src = i.op1_register();
            let dst = i.ip_rel_memory_address();
            let tmp = get_gpr64(Self::temp_register64(src)).unwrap();

            if self.is_executable(dst) {
                panic!(
                    "MOV r/m64, r64 with first operand from executable segment is not supported."
                );
            }

            // Transform to absolute address.
            self.assembler.push(tmp).unwrap();
            self.assembler.mov(tmp, dst).unwrap();
            self.assembler
                .mov(qword_ptr(tmp), get_gpr64(src).unwrap())
                .unwrap();
            self.assembler.pop(tmp).unwrap();

            15 * 4
        } else {
            self.assembler.add_instruction(i).unwrap();
            i.len()
        }
    }

    fn transform_movaps_xmm_xmmm128(&mut self, i: Instruction) -> usize {
        // Check if second operand use RIP-relative.
        if i.op1_kind() == OpKind::Memory && i.is_ip_rel_memory_operand() {
            panic!("MOVAPS xmm1, xmm2/m128 with second operand as RIP-relative is not supported yet.");
        } else {
            self.assembler.add_instruction(i).unwrap();
            i.len()
        }
    }

    fn transform_movd_xmm_rm32(&mut self, i: Instruction) -> usize {
        // Check if second operand use RIP-relative.
        if i.op1_kind() == OpKind::Memory && i.is_ip_rel_memory_operand() {
            panic!("MOVD xmm1, r/m32 with second operand as RIP-relative is not supported yet.");
        } else {
            self.assembler.add_instruction(i).unwrap();
            i.len()
        }
    }

    fn transform_movdqu_xmmm128_xmm(&mut self, i: Instruction) -> usize {
        // Check if first operand use RIP-relative.
        if i.op0_kind() == OpKind::Memory && i.is_ip_rel_memory_operand() {
            panic!("MOVDQU xmm2/m128, xmm1 with second operand as RIP-relative is not supported yet.");
        } else {
            self.assembler.add_instruction(i).unwrap();
            i.len()
        }
    }

    fn transform_movsx_r32_rm8(&mut self, i: Instruction) -> usize {
        // Check if second operand use RIP-relative.
        if i.op1_kind() == OpKind::Memory && i.is_ip_rel_memory_operand() {
            panic!("MOVSX r32, r/m8 with second operand as RIP-relative is not supported yet.");
        } else {
            self.assembler.add_instruction(i).unwrap();
            i.len()
        }
    }

    fn transform_movsxd_r32_rm32(&mut self, i: Instruction) -> usize {
        // Check if second operand use RIP-relative.
        if i.op1_kind() == OpKind::Memory && i.is_ip_rel_memory_operand() {
            let dst = i.op0_register();
            let src = i.ip_rel_memory_address();
            let tmp = get_gpr64(Self::temp_register64(dst)).unwrap();

            if self.is_executable(src) {
                panic!("MOVSXD r64, r/m32 with second operand from executable segment is not supported.");
            }

            // Transform to absolute address.
            self.assembler.push(tmp).unwrap();
            self.assembler.mov(tmp, src).unwrap();
            self.assembler
                .movsxd(get_gpr32(dst).unwrap(), dword_ptr(tmp))
                .unwrap();
            self.assembler.pop(tmp).unwrap();

            15 * 4
        } else {
            self.assembler.add_instruction(i).unwrap();
            i.len()
        }
    }

    fn transform_movsxd_r64_rm32(&mut self, i: Instruction) -> usize {
        // Check if second operand use RIP-relative.
        if i.op1_kind() == OpKind::Memory && i.is_ip_rel_memory_operand() {
            let dst = i.op0_register();
            let src = i.ip_rel_memory_address();
            let tmp = get_gpr64(Self::temp_register64(dst)).unwrap();

            if self.is_executable(src) {
                panic!("MOVSXD r64, r/m32 with second operand from executable segment is not supported.");
            }

            // Transform to absolute address.
            self.assembler.push(tmp).unwrap();
            self.assembler.mov(tmp, src).unwrap();
            self.assembler
                .movsxd(get_gpr64(dst).unwrap(), dword_ptr(tmp))
                .unwrap();
            self.assembler.pop(tmp).unwrap();

            15 * 4
        } else {
            self.assembler.add_instruction(i).unwrap();
            i.len()
        }
    }

    fn transform_movzx_r32_rm8(&mut self, i: Instruction) -> usize {
        // Check if second operand use RIP-relative.
        if i.op1_kind() == OpKind::Memory && i.is_ip_rel_memory_operand() {
            panic!("MOVZX r32, r/m8 with second operand as RIP-relative is not supported yet.");
        } else {
            self.assembler.add_instruction(i).unwrap();
            i.len()
        }
    }

    fn transform_or_rm64_imm8(&mut self, i: Instruction) -> usize {
        // Check if first operand use RIP-relative.
        if i.op0_kind() == OpKind::Memory && i.is_ip_rel_memory_operand() {
            panic!("OR r/m64, imm8 with first operand as RIP-relative is not supported yet.");
        } else {
            self.assembler.add_instruction(i).unwrap();
            i.len()
        }
    }

    fn transform_or_rm64_r64(&mut self, i: Instruction) -> usize {
        // Check if first operand use RIP-relative.
        if i.op0_kind() == OpKind::Memory && i.is_ip_rel_memory_operand() {
            panic!("OR r/m64, r64 with first operand as RIP-relative is not supported yet.");
        } else {
            self.assembler.add_instruction(i).unwrap();
            i.len()
        }
    }

    fn transform_outsb_dx_m8(&mut self, i: Instruction) -> usize {
        // Check if first operand use RIP-relative.
        if i.op0_kind() == OpKind::Memory && i.is_ip_rel_memory_operand() {
            panic!("OUTSB DX, m8 with first operand as RIP-relative is not supported yet.");
        } else {
            self.assembler.add_instruction(i).unwrap();
            i.len()
        }
    }

    fn transform_pshufd_xmm_xmmm128_imm8(&mut self, i: Instruction) -> usize {
        // Check if first operand use RIP-relative.
        if i.op0_kind() == OpKind::Memory && i.is_ip_rel_memory_operand() {
            panic!(
                "PSHUFD xmm1, xmm2/m128, imm8, with first operand as RIP-relative is not supported yet."
            );
        } else {
            self.assembler.add_instruction(i).unwrap();
            i.len()
        }
    }

    fn transform_sar_rm64_imm8(&mut self, i: Instruction) -> usize {
        // Check if first operand use RIP-relative.
        if i.op0_kind() == OpKind::Memory && i.is_ip_rel_memory_operand() {
            panic!("SAR r/m64, imm8 with first operand as RIP-relative is not supported yet.");
        } else {
            self.assembler.add_instruction(i).unwrap();
            i.len()
        }
    }

    fn transform_sbb_rm32_imm8(&mut self, i: Instruction) -> usize {
        // Check if first operand use RIP-relative.
        if i.op0_kind() == OpKind::Memory && i.is_ip_rel_memory_operand() {
            panic!("SBB r/m32, imm8 with first operand as RIP-relative is not supported yet.");
        } else {
            self.assembler.add_instruction(i).unwrap();
            i.len()
        }
    }

    fn transform_sete_rm8(&mut self, i: Instruction) -> usize {
        // Check if first operand use RIP-relative.
        if i.op0_kind() == OpKind::Memory && i.is_ip_rel_memory_operand() {
            panic!("SETE r/m8 with operand as RIP-relative is not supported yet.");
        } else {
            self.assembler.add_instruction(i).unwrap();
            i.len()
        }
    }

    fn transform_setne_rm8(&mut self, i: Instruction) -> usize {
        // Check if first operand use RIP-relative.
        if i.op0_kind() == OpKind::Memory && i.is_ip_rel_memory_operand() {
            panic!("SETNE r/m8 with operand as RIP-relative is not supported yet.");
        } else {
            self.assembler.add_instruction(i).unwrap();
            i.len()
        }
    }

    fn transform_shl_rm64_imm8(&mut self, i: Instruction) -> usize {
        // Check if first operand use RIP-relative.
        if i.op0_kind() == OpKind::Memory && i.is_ip_rel_memory_operand() {
            panic!("SHL r/m64, imm8 with first operand as RIP-relative is not supported yet.");
        } else {
            self.assembler.add_instruction(i).unwrap();
            i.len()
        }
    }

    fn transform_sub_rm32_r32(&mut self, i: Instruction) -> usize {
        // Check if first operand use RIP-relative.
        if i.op0_kind() == OpKind::Memory && i.is_ip_rel_memory_operand() {
            panic!("SUB r/m32, r32 with first operand as RIP-relative is not supported yet.");
        } else {
            self.assembler.add_instruction(i).unwrap();
            i.len()
        }
    }

    fn transform_sub_rm64_imm8(&mut self, i: Instruction) -> usize {
        // Check if first operand use RIP-relative.
        if i.op0_kind() == OpKind::Memory && i.is_ip_rel_memory_operand() {
            panic!("SUB r/m64, imm8 with first operand as RIP-relative is not supported yet.");
        } else {
            self.assembler.add_instruction(i).unwrap();
            i.len()
        }
    }

    fn transform_sub_rm64_imm32(&mut self, i: Instruction) -> usize {
        // Check if first operand use RIP-relative.
        if i.op0_kind() == OpKind::Memory && i.is_ip_rel_memory_operand() {
            panic!("SUB r/m64, imm32 with first operand as RIP-relative is not supported yet.");
        } else {
            self.assembler.add_instruction(i).unwrap();
            i.len()
        }
    }

    fn transform_sub_rm64_r64(&mut self, i: Instruction) -> usize {
        // Check if first operand use RIP-relative.
        if i.op0_kind() == OpKind::Memory && i.is_ip_rel_memory_operand() {
            panic!("SUB r/m64, r64 with first operand as RIP-relative is not supported yet.");
        } else {
            self.assembler.add_instruction(i).unwrap();
            i.len()
        }
    }

    fn transform_test_rm8_imm8(&mut self, i: Instruction) -> usize {
        if i.op0_kind() == OpKind::Memory && i.is_ip_rel_memory_operand() {
            panic!("TEST r/m8, imm8 with first operand as RIP-relative is not supported yet.");
        } else {
            self.assembler.add_instruction(i).unwrap();
            i.len()
        }
    }

    fn transform_test_rm8_r8(&mut self, i: Instruction) -> usize {
        if i.op0_kind() == OpKind::Memory && i.is_ip_rel_memory_operand() {
            panic!("TEST r/m8, r8 with first operand as RIP-relative is not supported yet.");
        } else {
            self.assembler.add_instruction(i).unwrap();
            i.len()
        }
    }

    fn transform_test_rm32_r32(&mut self, i: Instruction) -> usize {
        if i.op0_kind() == OpKind::Memory && i.is_ip_rel_memory_operand() {
            panic!("TEST r/m32, r32 with first operand as RIP-relative is not supported yet.");
        } else {
            self.assembler.add_instruction(i).unwrap();
            i.len()
        }
    }

    fn transform_test_rm64_r64(&mut self, i: Instruction) -> usize {
        if i.op0_kind() == OpKind::Memory && i.is_ip_rel_memory_operand() {
            panic!("TEST r/m64, r64 with first operand as RIP-relative is not supported yet.");
        } else {
            self.assembler.add_instruction(i).unwrap();
            i.len()
        }
    }

    /// Will not compile on an non-x86_64 machine!
    #[cfg(target_arch = "x86_64")]
    fn transform_ud2(&mut self, i: Instruction) -> usize {
        let handler: extern "sysv64" fn(&mut Process, usize) -> ! = Process::handle_ud2;
        let handler: u64 = handler as u64;
        let proc: u64 = self.proc as u64;

        self.assembler.mov(rsi, self.offset(i.ip()) as u64).unwrap();
        self.assembler.mov(rdi, proc).unwrap();
        self.assembler.call(handler).unwrap();

        15 * 3
    }

    fn transform_vmovaps_ymmm256_ymm(&mut self, i: Instruction) -> usize {
        // Check if first operand use RIP-relative.
        if i.op0_kind() == OpKind::Memory && i.is_ip_rel_memory_operand() {
            panic!(
                "VMOVAPS ymm2/m256, ymm1 with first operand as RIP-relative is not supported yet."
            );
        } else {
            self.assembler.add_instruction(i).unwrap();
            i.len()
        }
    }

    fn transform_vmovdqa_xmmm128_xmm(&mut self, i: Instruction) -> usize {
        // Check if first operand use RIP-relative.
        if i.op0_kind() == OpKind::Memory && i.is_ip_rel_memory_operand() {
            panic!(
                "VMOVDQA xmm2/m128, xmm1 with first operand as RIP-relative is not supported yet."
            );
        } else {
            self.assembler.add_instruction(i).unwrap();
            i.len()
        }
    }

    fn transform_vmovdqu_xmmm128_xmm(&mut self, i: Instruction) -> usize {
        // Check if first operand use RIP-relative.
        if i.op0_kind() == OpKind::Memory && i.is_ip_rel_memory_operand() {
            panic!(
                "VMOVDQU xmm2/m128, xmm1 with first operand as RIP-relative is not supported yet."
            );
        } else {
            self.assembler.add_instruction(i).unwrap();
            i.len()
        }
    }

    fn transform_vmovdqu_ymm_ymmm256(&mut self, i: Instruction) -> usize {
        // Check if first operand use RIP-relative.
        if i.op0_kind() == OpKind::Memory && i.is_ip_rel_memory_operand() {
            panic!(
                "VMOVDQU ymm1, ymm2/m256 with first operand as RIP-relative is not supported yet."
            );
        } else {
            self.assembler.add_instruction(i).unwrap();
            i.len()
        }
    }

    fn transform_vmovdqu_ymmm256_ymm(&mut self, i: Instruction) -> usize {
        // Check if first operand use RIP-relative.
        if i.op0_kind() == OpKind::Memory && i.is_ip_rel_memory_operand() {
            panic!(
                "VMOVDQU ymm2/m256, ymm1 with first operand as RIP-relative is not supported yet."
            );
        } else {
            self.assembler.add_instruction(i).unwrap();
            i.len()
        }
    }

    fn transform_vmovq_xmm_rm64(&mut self, i: Instruction) -> usize {
        // Check if second operand use RIP-relative.
        if i.op1_kind() == OpKind::Memory && i.is_ip_rel_memory_operand() {
            panic!("VMOVQ xmm1, r/m64 with second operand as RIP-relative is not supported yet.");
        } else {
            self.assembler.add_instruction(i).unwrap();
            i.len()
        }
    }

    fn transform_vmovups_xmm_xmmm128(&mut self, i: Instruction) -> usize {
        // Check if first operand use RIP-relative.
        if i.op0_kind() == OpKind::Memory && i.is_ip_rel_memory_operand() {
            panic!(
                "VMOVUPS xmm1, xmm2/m128 with first operand as RIP-relative is not supported yet."
            );
        } else {
            self.assembler.add_instruction(i).unwrap();
            i.len()
        }
    }

    fn transform_vmovups_xmmm128_xmm(&mut self, i: Instruction) -> usize {
        // Check if first operand use RIP-relative.
        if i.op0_kind() == OpKind::Memory && i.is_ip_rel_memory_operand() {
            panic!(
                "VMOVUPS xmm2/m128, xmm1 with first operand as RIP-relative is not supported yet."
            );
        } else {
            self.assembler.add_instruction(i).unwrap();
            i.len()
        }
    }

    fn transform_vmovups_ymm_ymmm256(&mut self, i: Instruction) -> usize {
        // Check if first operand use RIP-relative.
        if i.op0_kind() == OpKind::Memory && i.is_ip_rel_memory_operand() {
            panic!(
                "VMOVUPS ymm1, ymm2/m256 with first operand as RIP-relative is not supported yet."
            );
        } else {
            self.assembler.add_instruction(i).unwrap();
            i.len()
        }
    }

    fn transform_vmovups_ymmm256_ymm(&mut self, i: Instruction) -> usize {
        // Check if first operand use RIP-relative.
        if i.op0_kind() == OpKind::Memory && i.is_ip_rel_memory_operand() {
            panic!(
                "VMOVUPS ymm2/m256, ymm1 with first operand as RIP-relative is not supported yet."
            );
        } else {
            self.assembler.add_instruction(i).unwrap();
            i.len()
        }
    }

    fn transform_vpshufd_xmm_xmmm128_imm8(&mut self, i: Instruction) -> usize {
        // Check if first operand use RIP-relative.
        if i.op0_kind() == OpKind::Memory && i.is_ip_rel_memory_operand() {
            panic!(
                "VPSLLDQ xmm1, xmm2/m128, imm8, with first operand as RIP-relative is not supported yet."
            );
        } else {
            self.assembler.add_instruction(i).unwrap();
            i.len()
        }
    }

    fn transform_vpslldq_xmm_xmm_imm8(&mut self, i: Instruction) -> usize {
        // Check if first operand use RIP-relative.
        if i.op0_kind() == OpKind::Memory && i.is_ip_rel_memory_operand() {
            panic!(
                "VPSLLDQ xmm1, xmm1, imm8, with first operand as RIP-relative is not supported yet."
            );
        } else {
            self.assembler.add_instruction(i).unwrap();
            i.len()
        }
    }

    fn transform_vpxor_xmm_xmm_xmmm128(&mut self, i: Instruction) -> usize {
        // Check if first operand use RIP-relative.
        if i.op0_kind() == OpKind::Memory && i.is_ip_rel_memory_operand() {
            panic!(
                "VPXOR xmm1, xmm1, xmm2/m128, with first operand as RIP-relative is not supported yet."
            );
        } else {
            self.assembler.add_instruction(i).unwrap();
            i.len()
        }
    }

    fn transform_vxorps_xmm_xmm_xmmm128(&mut self, i: Instruction) -> usize {
        // Check if first operand use RIP-relative.
        if i.op0_kind() == OpKind::Memory && i.is_ip_rel_memory_operand() {
            panic!(
                "VXORPS xmm1, xmm1, xmm2/m128, with first operand as RIP-relative is not supported yet."
            );
        } else {
            self.assembler.add_instruction(i).unwrap();
            i.len()
        }
    }

    fn transform_vxorps_ymm_ymm_ymmm256(&mut self, i: Instruction) -> usize {
        // Check if first operand use RIP-relative.
        if i.op0_kind() == OpKind::Memory && i.is_ip_rel_memory_operand() {
            panic!(
                "VXORPS ymm1, ymm1, ymm2/m256, with first operand as RIP-relative is not supported yet."
            );
        } else {
            self.assembler.add_instruction(i).unwrap();
            i.len()
        }
    }

    fn transform_xadd_rm32_r32(&mut self, i: Instruction) -> usize {
        // Check if first operand use RIP-relative.
        if i.op0_kind() == OpKind::Memory && i.is_ip_rel_memory_operand() {
            panic!("XADD r/m32, r32 with first operand as RIP-relative is not supported yet.");
        } else {
            self.assembler.add_instruction(i).unwrap();
            i.len()
        }
    }

    fn transform_xchg_rm8_r8(&mut self, i: Instruction) -> usize {
        // Either operand can be memory for this instruction so we need to check both of it.
        if i.op0_kind() == OpKind::Memory && i.is_ip_rel_memory_operand() {
            panic!("XCHG r/m8, r8 with first operand as RIP-relative is not supported yet.");
        } else if i.op1_kind() == OpKind::Memory && i.is_ip_rel_memory_operand() {
            panic!("XCHG r8, r/m8 with second operand as RIP-relative is not supported yet.");
        } else {
            self.assembler.add_instruction(i).unwrap();
            i.len()
        }
    }

    fn transform_xchg_rm32_r32(&mut self, i: Instruction) -> usize {
        // Either operand can be memory for this instruction so we need to check both of it.
        if i.op0_kind() == OpKind::Memory && i.is_ip_rel_memory_operand() {
            panic!("XCHG r/m32, r32 with first operand as RIP-relative is not supported yet.");
        } else if i.op1_kind() == OpKind::Memory && i.is_ip_rel_memory_operand() {
            panic!("XCHG r32, r/m32 with second operand as RIP-relative is not supported yet.");
        } else {
            self.assembler.add_instruction(i).unwrap();
            i.len()
        }
    }

    fn transform_xor_rm8_r8(&mut self, i: Instruction) -> usize {
        // Check if first operand use RIP-relative.
        if i.op0_kind() == OpKind::Memory && i.is_ip_rel_memory_operand() {
            panic!("XOR r/m8, r8 with first operand as RIP-relative is not supported yet.");
        } else {
            self.assembler.add_instruction(i).unwrap();
            i.len()
        }
    }

    fn transform_xor_rm32_r32(&mut self, i: Instruction) -> usize {
        // Check if first operand use RIP-relative.
        if i.op0_kind() == OpKind::Memory && i.is_ip_rel_memory_operand() {
            panic!("XOR r/m32, r32 with first operand as RIP-relative is not supported yet.");
        } else {
            self.assembler.add_instruction(i).unwrap();
            i.len()
        }
    }

    fn preserve(&mut self, i: Instruction) -> usize {
        self.assembler.add_instruction(i).unwrap();
        i.len()
    }

    // Get register other than `keep`.
    fn temp_register64(keep: Register) -> Register {
        match keep {
            /// 64Bit | 32Bit | 16Bit | 8Bit starting Registers => 64Bit ending Registers (Non-64Bit ending registers return NONE error.)
            Register::R8 | Register::R8D | Register::R8W | Register::R8L => Register::R9,
            Register::R9 | Register::R9D | Register::R9W | Register::R9L => Register::R8,
            Register::R10 | Register::R10D | Register::R10W | Register::R10L => Register::R11,
            Register::R11 | Register::R11D | Register::R11W | Register::R11L => Register::R10,
            Register::R12 | Register::R12D | Register::R12W | Register::R12L => Register::R13,
            Register::R13 | Register::R13D | Register::R13W | Register::R13L => Register::R12,
            Register::R14 | Register::R14D | Register::R14W | Register::R14L => Register::R15,
            Register::R15 | Register::R15D | Register::R15W | Register::R15L => Register::R14,
            Register::RDI | Register::EDI | Register::DI | Register::DIL => Register::RSI,
            Register::RSI | Register::ESI | Register::SI | Register::SIL => Register::RDI,
            Register::RAX | Register::EAX | Register::AX | Register::AL => Register::RBX,
            Register::RBX | Register::EBX | Register::BX | Register::BL => Register::RAX,
            Register::RCX | Register::ECX | Register::CX | Register::CL => Register::RDX,
            Register::RDX | Register::EDX | Register::DX | Register::DL => Register::RCX,
            r => panic!("Register {:?} is not implemented yet.", r),
        }
    }

    fn offset(&self, addr: u64) -> usize {
        let base: u64 = self.input.as_ptr() as u64;

        (addr - base) as usize
    }

    fn is_executable(&self, addr: u64) -> bool {
        self.segment(addr).flags.is_executable()
    }

    fn segment(&self, addr: u64) -> &Segment {
        let addr = addr as usize;

        for s in &self.segments {
            if addr >= s.start && addr < s.end {
                return s;
            }
        }

        panic!(
            "Address {:#018x} ({:#018x}) is not mapped.",
            addr,
            self.offset(addr as _)
        );
    }

    fn aligned_output_size(&self) -> usize {
        let page_size = Self::page_size();
        let mut page_count = self.output_size / page_size;

        if page_count == 0 || self.output_size % page_size != 0 {
            page_count += 1;
        }

        page_count * page_size
    }

    #[cfg(unix)]
    fn page_size() -> usize {
        let v = unsafe { libc::sysconf(libc::_SC_PAGE_SIZE) };

        if v < 0 {
            // This should never happen.
            let e = std::io::Error::last_os_error();
            panic!("Failed to get page size: {}", e);
        }

        v as _
    }

    #[cfg(windows)]
    fn page_size() -> usize {
        use windows_sys::Win32::System::SystemInformation::{GetSystemInfo, SYSTEM_INFO};
        let mut i: SYSTEM_INFO = util::mem::uninit();

        unsafe { GetSystemInfo(&mut i) };

        i.dwPageSize as _
    }
}

pub struct NativeCode {
    ptr: *mut u8,
    len: usize,
}

impl NativeCode {
    #[cfg(unix)]
    fn new(len: usize) -> Result<Self, std::io::Error> {
        let ptr = unsafe {
            libc::mmap(
                std::ptr::null_mut(),
                len,
                libc::PROT_EXEC | libc::PROT_READ | libc::PROT_WRITE,
                libc::MAP_PRIVATE | libc::MAP_ANON,
                -1,
                0,
            )
        };

        if ptr == libc::MAP_FAILED {
            Err(std::io::Error::last_os_error())
        } else {
            Ok(Self { ptr: ptr as _, len })
        }
    }

    #[cfg(windows)]
    fn new(len: usize) -> Result<Self, std::io::Error> {
        use std::ptr::null;
        use windows_sys::Win32::System::Memory::{
            VirtualAlloc, MEM_COMMIT, MEM_RESERVE, PAGE_EXECUTE_READWRITE,
        };

        let ptr = unsafe {
            VirtualAlloc(
                null(),
                len,
                MEM_COMMIT | MEM_RESERVE,
                PAGE_EXECUTE_READWRITE,
            )
        };

        if ptr.is_null() {
            Err(std::io::Error::last_os_error())
        } else {
            Ok(Self { ptr: ptr as _, len })
        }
    }

    pub fn addr(&self) -> usize {
        self.ptr as usize
    }

    fn copy_from(&mut self, src: &[u8]) {
        debug_assert!(src.len() <= self.len);
        unsafe { self.ptr.copy_from_nonoverlapping(src.as_ptr(), src.len()) };
    }
}

impl Drop for NativeCode {
    #[cfg(unix)]
    fn drop(&mut self) {
        if unsafe { libc::munmap(self.ptr as _, self.len) } < 0 {
            let e = std::io::Error::last_os_error();

            panic!(
                "Failed to unmap {} bytes starting at {:p}: {}",
                self.len, self.ptr, e
            );
        }
    }

    #[cfg(windows)]
    fn drop(&mut self) {
        use windows_sys::Win32::System::Memory::{VirtualFree, MEM_RELEASE};

        if unsafe { VirtualFree(self.ptr as _, 0, MEM_RELEASE) } == 0 {
            let e = std::io::Error::last_os_error();

            panic!(
                "Failed to free {} bytes starting at {:p}: {}",
                self.len, self.ptr, e
            );
        }
    }
}

#[derive(Debug)]
pub enum RunError {
    InvalidInstruction(usize),
    UnknownInstruction(usize, Vec<u8>, Instruction),
    AllocatePagesFailed(usize, std::io::Error),
    AssembleFailed(iced_x86::IcedError),
    UnsupportedArchError,
}

impl Error for RunError {
    fn source(&self) -> Option<&(dyn Error + 'static)> {
        match self {
            Self::AllocatePagesFailed(_, e) => Some(e),
            Self::AssembleFailed(e) => Some(e),
            _ => None,
        }
    }
}

impl Display for RunError {
    fn fmt(&self, f: &mut Formatter) -> std::fmt::Result {
        match self {
            Self::InvalidInstruction(o) => {
                write!(f, "invalid instruction at {:#018x}", o)
            }
            Self::UnknownInstruction(o, r, i) => {
                write!(f, "unknown instruction '{}' ({:02x?}) at {:#018x}", i, r, o)
            }
            Self::AllocatePagesFailed(s, _) => write!(f, "cannot allocate pages for {} bytes", s),
            Self::AssembleFailed(_) => f.write_str("cannot assemble"),
            Self::UnsupportedArchError => write!(f, "{} target is not supported", ARCH),
        }
    }
}<|MERGE_RESOLUTION|>--- conflicted
+++ resolved
@@ -1,11 +1,7 @@
 use super::Segment;
 use crate::process::Process;
 use iced_x86::code_asm::{
-<<<<<<< HEAD
-    byte_ptr, get_gpr64, get_gpr32, get_gpr8, qword_ptr, dword_ptr, rax, rdi, rsi, CodeAssembler, CodeLabel,
-=======
-    byte_ptr, dword_ptr, get_gpr64, get_gpr8, qword_ptr, rax, rdi, rsi, CodeAssembler, CodeLabel,
->>>>>>> 625e43d6
+    get_gpr64, get_gpr32, get_gpr8, dword_ptr, qword_ptr, byte_ptr, rax, rdi, rsi, CodeAssembler, CodeLabel,
 };
 use iced_x86::{BlockEncoderOptions, Code, Decoder, DecoderOptions, Instruction, OpKind, Register};
 use std::collections::{HashMap, VecDeque};
@@ -214,18 +210,12 @@
                 Code::Movsxd_r32_rm32 => (self.transform_movsxd_r32_rm32(i), false),
                 Code::Movsxd_r64_rm32 => (self.transform_movsxd_r64_rm32(i), false),
                 Code::Movzx_r32_rm8 => (self.transform_movzx_r32_rm8(i), false),
-<<<<<<< HEAD
                 Code::Neg_rm32 => (self.preserve(i), false),
                 Code::Or_rm64_imm8 => (self.transform_or_rm64_imm8(i), false),
                 Code::Or_rm64_r64 => (self.transform_or_rm64_r64(i), false),
                 Code::Out_imm8_AL | Code::Out_imm8_EAX => (self.preserve(i), false),
                 Code::Outsb_DX_m8 => (self.transform_outsb_dx_m8(i), false),
                 Code::Nop_rm16 | Code::Nop_rm32 | Code::Nopd | Code::Nopw => (self.preserve(i), false),
-=======
-                Code::Nop_rm16 | Code::Nop_rm32 | Code::Nopd | Code::Nopw => {
-                    (self.preserve(i), false)
-                }
->>>>>>> 625e43d6
                 Code::Pop_r64 => (self.preserve(i), false),
                 Code::Pshufd_xmm_xmmm128_imm8 => (self.transform_pshufd_xmm_xmmm128_imm8(i), false),
                 Code::Pushq_imm32 => (self.preserve(i), false),
