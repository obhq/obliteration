pub use self::appinfo::*;
pub use self::cpuset::*;
pub use self::file::*;
pub use self::group::*;
pub use self::rlimit::*;
pub use self::session::*;
pub use self::signal::*;
pub use self::thread::*;
use crate::budget::ProcType;
use crate::errno::{EINVAL, ENAMETOOLONG, EPERM, ERANGE, ESRCH};
use crate::fs::Vnode;
use crate::idt::Idt;
use crate::info;
use crate::signal::{
    strsignal, SignalAct, SignalFlags, SignalSet, SIGCHLD, SIGKILL, SIGSTOP, SIG_BLOCK, SIG_DFL,
    SIG_IGN, SIG_MAXSIG, SIG_SETMASK, SIG_UNBLOCK,
};
use crate::syscalls::{SysErr, SysIn, SysOut, Syscalls};
use crate::ucred::prison::PRISON0;
use crate::ucred::{AuthInfo, Gid, Privilege, Ucred, Uid};
use gmtx::{Gutex, GutexGroup, GutexWriteGuard};
use std::any::Any;
use std::cmp::min;
use std::ffi::c_char;
use std::mem::zeroed;
use std::num::NonZeroI32;
use std::ptr::null_mut;
use std::sync::atomic::{AtomicI32, AtomicPtr, Ordering};
use std::sync::Arc;
use thiserror::Error;

mod appinfo;
mod cpuset;
mod file;
mod group;
mod rlimit;
mod session;
mod signal;
mod thread;

/// An implementation of `proc` structure represent the main application process.
///
/// Each process of the Obliteration Kernel encapsulate only one PS4 process. The reason we don't
/// encapsulate multiple PS4 processes is because there is no way to emulate `fork` with 100%
/// compatibility from the user-mode application. The PS4 also forbid the game process from creating
/// a child process so no reason for us to support this.
#[derive(Debug)]
pub struct VProc {
    id: NonZeroI32,                    // p_pid
    threads: Gutex<Vec<Arc<VThread>>>, // p_threads
    cred: Ucred,                       // p_ucred
    group: Gutex<Option<VProcGroup>>,  // p_pgrp
    sigacts: Gutex<SignalActs>,        // p_sigacts
    files: FileDesc,                   // p_fd
    system_path: String,               // p_randomized_path
    limits: Limits,                    // p_limit
    comm: Gutex<Option<String>>,       // p_comm
    objects: Gutex<Idt<Arc<dyn Any + Send + Sync>>>,
    budget_id: usize,
    budget_ptype: ProcType,
    dmem_container: usize,
    app_info: AppInfo,
    ptc: u64,
    uptc: AtomicPtr<u8>,
    fibnum: i32,
    gg: Arc<GutexGroup>,
}

impl VProc {
    pub fn new(
        auth: AuthInfo,
        budget_id: usize,
        budget_ptype: ProcType,
        dmem_container: usize,
        root: Arc<Vnode>,
        system_path: impl Into<String>,
        sys: &mut Syscalls,
    ) -> Result<Arc<Self>, VProcInitError> {
        let cred = if auth.caps.is_system() {
            // TODO: The groups will be copied from the parent process, which is SceSysCore.
            // TODO: figure out the actual prison value
            Ucred::new(Uid::ROOT, Uid::ROOT, vec![Gid::ROOT], &PRISON0, auth)
        } else {
            let uid = Uid::new(1).unwrap();
            //TODO: figure out the actual prison value
            Ucred::new(uid, uid, vec![Gid::new(1).unwrap()], &PRISON0, auth)
        };

        let gg = GutexGroup::new();
        let limits = Limits::load()?;

        let vp = Arc::new(Self {
            id: Self::new_id(),
            threads: gg.spawn(Vec::new()),
            cred,
            group: gg.spawn(None),
            sigacts: gg.spawn(SignalActs::new()),
            files: FileDesc::new(root),
            system_path: system_path.into(),
            objects: gg.spawn(Idt::new(0x1000)),
            budget_id,
            budget_ptype,
            dmem_container,
            limits,
            comm: gg.spawn(None), // TODO: Find out how this is set
            app_info: AppInfo::new(),
            ptc: 0,
            uptc: AtomicPtr::new(null_mut()),
            fibnum: 0, // TODO: Find out how this is set
            gg,
        });

        sys.register(20, &vp, Self::sys_getpid);
        sys.register(50, &vp, Self::sys_setlogin);
        sys.register(147, &vp, Self::sys_setsid);
        sys.register(340, &vp, Self::sys_sigprocmask);
        sys.register(416, &vp, Self::sys_sigaction);
        sys.register(432, &vp, Self::sys_thr_self);
        sys.register(464, &vp, Self::sys_thr_set_name);
        sys.register(466, &vp, Self::sys_rtprio_thread);
        sys.register(487, &vp, Self::sys_cpuset_getaffinity);
        sys.register(557, &vp, Self::sys_namedobj_create);
        sys.register(585, &vp, Self::sys_is_in_sandbox);
        sys.register(587, &vp, Self::sys_get_authinfo);
        sys.register(602, &vp, Self::sys_randomized_path);

        Ok(vp)
    }

    pub fn id(&self) -> NonZeroI32 {
        self.id
    }

    pub fn cred(&self) -> &Ucred {
        &self.cred
    }

    pub fn files(&self) -> &FileDesc {
        &self.files
    }

    pub fn limit(&self, ty: ResourceType) -> &ResourceLimit {
        &self.limits[ty]
    }

    pub fn set_name(&self, name: Option<&str>) {
        *self.comm.write() = name.map(|n| n.to_owned());
    }

    pub fn objects_mut(&self) -> GutexWriteGuard<'_, Idt<Arc<dyn Any + Send + Sync>>> {
        self.objects.write()
    }

    pub fn budget_id(&self) -> usize {
        self.budget_id
    }

    pub fn budget_ptype(&self) -> ProcType {
        self.budget_ptype
    }

    pub fn dmem_container(&self) -> usize {
        self.dmem_container
    }

    pub fn app_info(&self) -> &AppInfo {
        &self.app_info
    }

    pub fn ptc(&self) -> u64 {
        self.ptc
    }

    pub fn uptc(&self) -> &AtomicPtr<u8> {
        &self.uptc
    }

    pub fn fibnum(&self) -> i32 {
        self.fibnum
    }

    pub fn gutex_group(&self) -> &Arc<GutexGroup> {
        &self.gg
    }

<<<<<<< HEAD
    fn load_limits() -> Result<[ResourceLimit; ResourceLimit::NLIMITS], VProcError> {
        type R = ResourceLimit;
        type E = VProcError;

        Ok([
            R::new(R::CPU).map_err(E::GetCpuLimitFailed)?,
            R::new(R::FSIZE).map_err(E::GetFileSizeLimitFailed)?,
            R::new(R::DATA).map_err(E::GetDataLimitFailed)?,
        ])
    }

    fn sys_getpid(self: &Arc<Self>, _: &SysIn) -> Result<SysOut, SysErr> {
        Ok(self.id.into())
    }

=======
>>>>>>> cecc23cb
    fn sys_setlogin(self: &Arc<Self>, i: &SysIn) -> Result<SysOut, SysErr> {
        // Check current thread privilege.
        VThread::current()
            .unwrap()
            .priv_check(Privilege::PROC_SETLOGIN)?;

        // Get login name.
        let login = unsafe { i.args[0].to_str(17) }
            .map_err(|e| {
                if e.errno() == ENAMETOOLONG {
                    SysErr::Raw(EINVAL)
                } else {
                    e
                }
            })?
            .unwrap();

        // Set login name.
        let mut group = self.group.write();
        let session = group.as_mut().unwrap().session_mut();

        session.set_login(login);

        info!("Login name was changed to '{login}'.");

        Ok(SysOut::ZERO)
    }

    fn sys_setsid(self: &Arc<Self>, _: &SysIn) -> Result<SysOut, SysErr> {
        // Check if current thread has privilege.
        VThread::current().unwrap().priv_check(Privilege::SCE680)?;

        // Check if the process already become a group leader.
        let mut group = self.group.write();

        if group.is_some() {
            return Err(SysErr::Raw(EPERM));
        }

        // TODO: Find out the correct login name for VSession.
        let session = VSession::new(self.id, String::from("root"));

        *group = Some(VProcGroup::new(self.id, session));
        info!("Virtual process now set as group leader.");

        Ok(self.id.into())
    }

    fn sys_sigprocmask(self: &Arc<Self>, i: &SysIn) -> Result<SysOut, SysErr> {
        // Get arguments.
        let how: i32 = i.args[0].try_into().unwrap();
        let set: *const SignalSet = i.args[1].into();
        let oset: *mut SignalSet = i.args[2].into();

        // Convert set to an option.
        let set = if set.is_null() {
            None
        } else {
            Some(unsafe { *set })
        };

        // Keep the current mask for copying to the oset. We need to copy to the oset only when this
        // function succees.
        let vt = VThread::current().unwrap();
        let mut mask = vt.sigmask_mut();
        let prev = *mask;

        // Update the mask.
        if let Some(mut set) = set {
            match how {
                SIG_BLOCK => {
                    // Remove uncatchable signals.
                    set.remove(SIGKILL);
                    set.remove(SIGSTOP);

                    // Update mask.
                    *mask |= set;
                }
                SIG_UNBLOCK => {
                    // Update mask.
                    *mask &= !set;

                    // TODO: Invoke signotify at the end.
                }
                SIG_SETMASK => {
                    // Remove uncatchable signals.
                    set.remove(SIGKILL);
                    set.remove(SIGSTOP);

                    // Replace mask.
                    *mask = set;

                    // TODO: Invoke signotify at the end.
                }
                _ => return Err(SysErr::Raw(EINVAL)),
            }

            // TODO: Check if we need to invoke reschedule_signals.
        }

        // Copy output.
        if !oset.is_null() {
            unsafe { *oset = prev };
        }

        Ok(SysOut::ZERO)
    }

    fn sys_sigaction(self: &Arc<Self>, i: &SysIn) -> Result<SysOut, SysErr> {
        // Get arguments.
        let sig: i32 = i.args[0].try_into().unwrap();
        let act: *const SignalAct = i.args[1].into();
        let oact: *mut SignalAct = i.args[2].into();

        if sig == 0 || sig > SIG_MAXSIG {
            return Err(SysErr::Raw(EINVAL));
        }

        // Save the old actions.
        let mut acts = self.sigacts.write();

        if !oact.is_null() {
            todo!("sys_sigaction with oact != null");
        }

        if act.is_null() {
            return Ok(SysOut::ZERO);
        }

        // Set new actions.
        let sig = NonZeroI32::new(sig).unwrap();
        let handler = unsafe { (*act).handler };
        let flags = unsafe { (*act).flags };
        let mut mask = unsafe { (*act).mask };

        info!(
            "Setting {} handler to {:#x} with flags = {} and mask = {}.",
            strsignal(sig),
            handler,
            flags,
            mask
        );

        if (sig == SIGKILL || sig == SIGSTOP) && handler != 0 {
            return Err(SysErr::Raw(EINVAL));
        }

        mask.remove(SIGKILL);
        mask.remove(SIGSTOP);
        acts.set_catchmask(sig, mask);
        acts.set_handler(sig, handler);

        if flags.intersects(SignalFlags::SA_SIGINFO) {
            acts.set_modern(sig);

            if flags.intersects(SignalFlags::SA_RESTART) {
                todo!("sys_sigaction with act.flags & 0x2 != 0");
            } else {
                acts.set_interupt(sig);
            }

            if flags.intersects(SignalFlags::SA_ONSTACK) {
                todo!("sys_sigaction with act.flags & 0x1 != 0");
            } else {
                acts.remove_stack(sig);
            }

            if flags.intersects(SignalFlags::SA_RESETHAND) {
                todo!("sys_sigaction with act.flags & 0x4 != 0");
            } else {
                acts.remove_reset(sig);
            }

            if flags.intersects(SignalFlags::SA_NODEFER) {
                todo!("sys_sigaction with act.flags & 0x10 != 0");
            } else {
                acts.remove_nodefer(sig);
            }
        } else {
            todo!("sys_sigaction with act.flags & 0x40 = 0");
        }

        if sig == SIGCHLD {
            todo!("sys_sigaction with sig = SIGCHLD");
        }

        // TODO: Refactor this for readability.
        if acts.handler(sig) == SIG_IGN
            || (sig.get() < 32
                && ((0x184c8000u32 >> sig.get()) & 1) != 0
                && acts.handler(sig) == SIG_DFL)
        {
            todo!("sys_sigaction with SIG_IGN");
        } else {
            acts.remove_ignore(sig);

            if acts.handler(sig) == SIG_DFL {
                acts.remove_catch(sig);
            } else {
                acts.set_catch(sig);
            }
        }

        Ok(SysOut::ZERO)
    }

    fn sys_thr_self(self: &Arc<Self>, i: &SysIn) -> Result<SysOut, SysErr> {
        let id: *mut i64 = i.args[0].into();
        unsafe { *id = VThread::current().unwrap().id().get().into() };
        Ok(SysOut::ZERO)
    }

    fn sys_thr_set_name(self: &Arc<Self>, i: &SysIn) -> Result<SysOut, SysErr> {
        let tid: i32 = i.args[0].try_into().unwrap();
        let name: Option<&str> = unsafe { i.args[1].to_str(32) }?;

        if tid == -1 {
            info!("Setting process name to '{}'.", name.unwrap_or("NULL"));

            self.set_name(name);
        } else {
            let threads = self.threads.read();

            let thr = threads
                .iter()
                .find(|t| t.id().get() == tid)
                .ok_or(SysErr::Raw(ESRCH))?;

            info!(
                "Setting name of thread {} to '{}'.",
                thr.id(),
                name.unwrap_or("NULL")
            );

            thr.set_name(name);
        }

        Ok(SysOut::ZERO)
    }

    fn sys_rtprio_thread(self: &Arc<Self>, i: &SysIn) -> Result<SysOut, SysErr> {
        const RTP_LOOKUP: i32 = 0;
        const RTP_SET: i32 = 1;
        const RTP_UNK: i32 = 2;

        let td = VThread::current().unwrap();
        let function: i32 = i.args[0].try_into().unwrap();
        let lwpid: i32 = i.args[1].try_into().unwrap();
        let rtp: *mut RtPrio = i.args[2].into();
        let rtp = unsafe { &mut *rtp };

        if function == RTP_SET {
            todo!("rtprio_thread with function = 1");
        }

        if function == RTP_UNK && td.cred().is_system() {
            todo!("rtprio_thread with function = 2");
        } else if lwpid != 0 && lwpid != td.id().get() {
            return Err(SysErr::Raw(ESRCH));
        } else if function == RTP_LOOKUP {
            rtp.ty = td.pri_class();
            rtp.prio = match td.pri_class() & 0xfff7 {
                2 | 3 | 4 => td.base_user_pri(),
                _ => 0,
            };
        } else {
            todo!("rtprio_thread with function = {function}");
        }

        Ok(SysOut::ZERO)
    }

    fn sys_cpuset_getaffinity(self: &Arc<Self>, i: &SysIn) -> Result<SysOut, SysErr> {
        // Get arguments.
        let level: i32 = i.args[0].try_into().unwrap();
        let which: i32 = i.args[1].try_into().unwrap();
        let id: i64 = i.args[2].into();
        let cpusetsize: usize = i.args[3].into();
        let mask: *mut u8 = i.args[4].into();

        // TODO: Refactor this for readability.
        if cpusetsize.wrapping_sub(8) > 8 {
            return Err(SysErr::Raw(ERANGE));
        }

        let ttd = self.cpuset_which(which, id)?;
        let mut buf = vec![0u8; cpusetsize];

        match level {
            CPU_LEVEL_WHICH => match which {
                CPU_WHICH_TID => {
                    let v = ttd.cpuset().mask().bits[0].to_ne_bytes();
                    buf[..v.len()].copy_from_slice(&v);
                }
                v => todo!("sys_cpuset_getaffinity with which = {v}"),
            },
            v => todo!("sys_cpuset_getaffinity with level = {v}"),
        }

        // TODO: What is this?
        let x = u32::from_ne_bytes(buf[..4].try_into().unwrap());
        let y = (x >> 1 & 0x55) + (x & 0x55) * 2;
        let z = (y >> 2 & 0xfffffff3) + (y & 0x33) * 4;

        unsafe {
            std::ptr::write_unaligned::<u64>(
                buf.as_mut_ptr() as _,
                (z >> 4 | (z & 0xf) << 4) as u64,
            );

            std::ptr::copy_nonoverlapping(buf.as_ptr(), mask, cpusetsize);
        }

        Ok(SysOut::ZERO)
    }

    /// See `cpuset_which` on the PS4 for a reference.
    fn cpuset_which(&self, which: i32, id: i64) -> Result<Arc<VThread>, SysErr> {
        let td = match which {
            CPU_WHICH_TID => {
                if id == -1 {
                    todo!("cpuset_which with id = -1");
                } else {
                    let threads = self.threads.read();
                    let td = threads.iter().find(|t| t.id().get() == id as i32).cloned();

                    if td.is_none() {
                        return Err(SysErr::Raw(ESRCH));
                    }

                    td
                }
            }
            v => todo!("cpuset_which with which = {v}"),
        };

        match td {
            Some(v) => Ok(v),
            None => todo!("cpuset_which with td = NULL"),
        }
    }

    // TODO: This should not be here.
    fn sys_namedobj_create(self: &Arc<Self>, i: &SysIn) -> Result<SysOut, SysErr> {
        // Get arguments.
        let name = unsafe { i.args[0].to_str(32)?.ok_or(SysErr::Raw(EINVAL))? };
        let data: usize = i.args[1].into();
        let flags: u32 = i.args[2].try_into().unwrap();

        // Allocate the entry.
        let mut table = self.objects.write();
        let (entry, id) = table
            .alloc::<_, ()>(|_| Ok(Arc::new(NamedObj::new(name.to_owned(), data))))
            .unwrap();

        entry.set_name(Some(name.to_owned()));
        entry.set_ty((flags as u16) | 0x1000);

        info!(
            "Named object '{}' (ID = {}) was created with data = {:#x} and flags = {:#x}.",
            name, id, data, flags
        );

        Ok(id.into())
    }

    fn sys_is_in_sandbox(self: &Arc<Self>, _: &SysIn) -> Result<SysOut, SysErr> {
        // TODO: Implement this once FS rework has been usable.
        Ok(1.into())
    }

    fn sys_get_authinfo(self: &Arc<Self>, i: &SysIn) -> Result<SysOut, SysErr> {
        // Get arguments.
        let pid: i32 = i.args[0].try_into().unwrap();
        let buf: *mut AuthInfo = i.args[1].into();

        // Check if PID is our process.
        if pid != 0 && pid != self.id.get() {
            return Err(SysErr::Raw(ESRCH));
        }

        // Check privilege.
        let mut info: AuthInfo = unsafe { zeroed() };
        let td = VThread::current().unwrap();

        if td.priv_check(Privilege::SCE686).is_ok() {
            info = self.cred.auth().clone();
        } else {
            // TODO: Refactor this for readability.
            let paid = self.cred.auth().paid.get().wrapping_add(0xc7ffffffeffffffc);

            if paid < 0xf && ((0x6001u32 >> (paid & 0x3f)) & 1) != 0 {
                info.paid = self.cred.auth().paid;
            }

            info.caps = self.cred.auth().caps.clone();
            info.caps.clear_non_type();
        }

        // Copy into.
        if buf.is_null() {
            todo!("get_authinfo with buf = null");
        } else {
            unsafe { *buf = info };
        }

        Ok(SysOut::ZERO)
    }

    fn sys_randomized_path(self: &Arc<Self>, i: &SysIn) -> Result<SysOut, SysErr> {
        let set = i.args[0];
        let get: *mut c_char = i.args[1].into();
        let len: *mut usize = i.args[2].into();

        // Get the value.
        let len = if get.is_null() || len.is_null() {
            0
        } else {
            let v = unsafe { *len };
            unsafe { *len = self.system_path.len() };
            v
        };

        if len > 0 && !self.system_path.is_empty() {
            let len = min(len - 1, self.system_path.len());

            unsafe { get.copy_from_nonoverlapping(self.system_path.as_ptr().cast(), len) };
            unsafe { *get.add(len) = 0 };
        }

        // Set the value.
        if set != 0 {
            todo!("sys_randomized_path with non-null set");
        }

        Ok(SysOut::ZERO)
    }

    fn new_id() -> NonZeroI32 {
        let id = NEXT_ID.fetch_add(1, Ordering::Relaxed);

        // Just in case if the user manage to spawn 2,147,483,647 threads in a single run so we
        // don't encountered a weird bug.
        assert!(id > 0);

        NonZeroI32::new(id).unwrap()
    }
}

/// Outout of sys_rtprio_thread.
#[repr(C)]
struct RtPrio {
    ty: u16,
    prio: u16,
}

/// TODO: Move this to somewhere else.
#[derive(Debug)]
pub struct NamedObj {
    name: String,
    data: usize,
}

impl NamedObj {
    pub fn new(name: String, data: usize) -> Self {
        Self { name, data }
    }
}

/// Represents an error when [`VProc`] construction is failed.
#[derive(Debug, Error)]
pub enum VProcInitError {
    #[error("failed to load limits")]
    FailedToLoadLimits(#[from] LoadLimitError),
}

static NEXT_ID: AtomicI32 = AtomicI32::new(1);<|MERGE_RESOLUTION|>--- conflicted
+++ resolved
@@ -183,24 +183,10 @@
         &self.gg
     }
 
-<<<<<<< HEAD
-    fn load_limits() -> Result<[ResourceLimit; ResourceLimit::NLIMITS], VProcError> {
-        type R = ResourceLimit;
-        type E = VProcError;
-
-        Ok([
-            R::new(R::CPU).map_err(E::GetCpuLimitFailed)?,
-            R::new(R::FSIZE).map_err(E::GetFileSizeLimitFailed)?,
-            R::new(R::DATA).map_err(E::GetDataLimitFailed)?,
-        ])
-    }
-
     fn sys_getpid(self: &Arc<Self>, _: &SysIn) -> Result<SysOut, SysErr> {
         Ok(self.id.into())
     }
-
-=======
->>>>>>> cecc23cb
+  
     fn sys_setlogin(self: &Arc<Self>, i: &SysIn) -> Result<SysOut, SysErr> {
         // Check current thread privilege.
         VThread::current()
