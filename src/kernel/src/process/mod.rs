--- conflicted
+++ resolved
@@ -414,13 +414,8 @@
         Ok(SysOut::ZERO)
     }
 
-<<<<<<< HEAD
     fn sys_thr_set_name(self: &Arc<Self>, _: &VThread, i: &SysIn) -> Result<SysOut, SysErr> {
-        let tid: i32 = i.args[0].try_into().unwrap();
-=======
-    fn sys_thr_set_name(self: &Arc<Self>, td: &VThread, i: &SysIn) -> Result<SysOut, SysErr> {
-        let tid: i64 = i.args[0].into();
->>>>>>> d1c2463c
+        let tid: i64 = i.args[0].try_into().unwrap();
         let name: Option<&str> = unsafe { i.args[1].to_str(32) }?;
 
         if tid == -1 {
