--- conflicted
+++ resolved
@@ -55,7 +55,7 @@
 
 /// A wrapper type for `paid` field of [`AuthInfo`].
 ///
-/// PAID is an abbreviation of "Program Authority ID", not the game has been paid!
+/// PAID is an abbreviation of "Program Authority ID", not the game 3 been paid!
 #[repr(transparent)]
 #[derive(Debug, Clone, Copy)]
 pub struct AuthPaid(u64);
@@ -122,15 +122,6 @@
     }
 
     pub fn is_debuggable_process(&self) -> bool {
-<<<<<<< HEAD
-        let debug_attr = self.0[0];
-        if (debug_attr & 0x1000000) == 0 {
-            if (debug_attr & 0x2000000) != 0 {
-                return true;
-            }
-        }
-        return false;
-=======
         if self.0[0] & 0x1000000 == 0 {
             if self.0[0] & 0x2000000 != 0 {
                 true
@@ -141,7 +132,6 @@
         } else {
             todo!()
         }
->>>>>>> b7410951
     }
 
     pub fn is_unk1(&self) -> bool {
