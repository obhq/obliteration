--- conflicted
+++ resolved
@@ -395,16 +395,11 @@
 
         req.write(&td.proc().ptc().to_ne_bytes())?;
 
-<<<<<<< HEAD
-        self.vp.uptc().store(
-            req.old.as_mut().map_or(null_mut(), |v| v.as_mut_ptr()),
-=======
         td.proc().uptc().store(
             req.old
                 .as_mut()
                 .map(|v| v.as_mut_ptr())
                 .unwrap_or(null_mut()),
->>>>>>> fdeec50d
             Ordering::Relaxed,
         );
 
