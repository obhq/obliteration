--- conflicted
+++ resolved
@@ -319,15 +319,11 @@
         } else if com & IOC_VOID != 0 {
             todo!("ioctl with com & IOC_VOID != 0");
         } else {
-<<<<<<< HEAD
-            &mut vec[..]
-=======
             if com.is_void() {
                 todo!("ioctl with com & IOC_VOID != 0");
             } else {
                 &mut vec[..]
             }
->>>>>>> b5722ffe
         };
 
         if com.is_in() {
