--- conflicted
+++ resolved
@@ -132,13 +132,10 @@
         sys.register(6, &fs, Self::sys_close);
         sys.register(54, &fs, Self::sys_ioctl);
         sys.register(56, &fs, Self::sys_revoke);
-<<<<<<< HEAD
         sys.register(97, &fs, Self::sys_socket);
         sys.register(113, &fs, Self::sys_socketex);
-=======
         sys.register(136, &fs, Self::sys_mkdir);
         sys.register(496, &fs, Self::sys_mkdirat);
->>>>>>> 4c8548a6
 
         Ok(fs)
     }
