pub use self::dev::{make_dev, Cdev, CdevSw, DriverFlags, MakeDev, MakeDevError};
pub use self::dirent::*;
pub use self::file::*;
pub use self::ioctl::*;
pub use self::mount::*;
pub use self::path::*;
pub use self::perm::*;
pub use self::vnode::*;
use crate::budget::BudgetType;
use crate::errno::{Errno, EBADF, EBUSY, EINVAL, ENAMETOOLONG, ENODEV, ENOENT};
use crate::info;
use crate::net::{Socket, SOCKET_FILEOPS};
use crate::process::VThread;
use crate::syscalls::{SysArg, SysErr, SysIn, SysOut, Syscalls};
use crate::ucred::PrivilegeError;
use crate::ucred::{Privilege, Ucred};
use bitflags::bitflags;
use gmtx::{Gutex, GutexGroup};
use macros::vpath;
use param::Param;
use std::fmt::{Display, Formatter};
use std::num::{NonZeroI32, TryFromIntError};
use std::path::PathBuf;
use std::sync::{Arc, Weak};
use thiserror::Error;

mod dev;
mod dirent;
mod file;
mod host;
mod ioctl;
mod mount;
mod null;
mod path;
mod perm;
mod tmp;
mod vnode;

/// A virtual filesystem for emulating a PS4 filesystem.
#[derive(Debug)]
pub struct Fs {
    mounts: Gutex<Mounts>,   // mountlist
    root: Gutex<Arc<Vnode>>, // rootvnode
    kern_cred: Arc<Ucred>,
}

impl Fs {
    pub fn new(
        system: impl Into<PathBuf>,
        game: impl Into<PathBuf>,
        param: &Arc<Param>,
        kern_cred: &Arc<Ucred>,
        sys: &mut Syscalls,
    ) -> Result<Arc<Self>, FsError> {
        // Mount devfs as an initial root.
        let mut mounts = Mounts::new();
        let conf = Self::find_config("devfs").unwrap();
        let init = (conf.mount)(
            conf,
            kern_cred,
            vpath!("/dev").to_owned(),
            None,
            MountOpts::new(),
            MountFlags::empty(),
        )
        .map_err(FsError::MountDevFailed)?;

        // Get an initial root vnode.
        let init = mounts.push(init);
        let root = init.root();

        // Setup mount options for root FS.
        let mut opts = MountOpts::new();

        opts.insert("fstype", "exfatfs");
        opts.insert("fspath", VPathBuf::new());
        opts.insert("from", "md0");
        opts.insert("ro", true);
        opts.insert("ob:system", system.into());
        opts.insert("ob:game", game.into());
        opts.insert("ob:param", param.clone());

        // Mount root FS.
        let gg = GutexGroup::new();
        let fs = Arc::new(Self {
            mounts: gg.spawn(mounts),
            root: gg.spawn(root),
            kern_cred: kern_cred.clone(),
        });

        let root = fs
            .mount(opts, MountFlags::MNT_ROOTFS, None)
            .map_err(FsError::MountRootFailed)?;

        // Swap devfs with rootfs so rootfs become an actual root.
        let old = {
            let mut mounts = fs.mounts.write();
            let old = mounts.root().clone();

            mounts.swap(0, 1);
            *fs.root.write() = root.clone();

            old
        };

        // Disconnect rootfs from the root of devfs.
        *old.root().item_mut() = None;
        *fs.mounts.read().root().parent_mut() = None;

        // Set devfs parent to /dev on the root FS.
        let dev = fs
            .lookup(vpath!("/dev"), None)
            .map_err(FsError::LookupDevFailed)?;

        assert!(dev.is_directory());

        {
            let mut p = old.parent_mut();
            assert!(p.is_none());
            *p = Some(dev.clone());
        }

        {
            let mut i = dev.item_mut();
            assert!(i.is_none());
            *i = Some(Arc::new(Arc::downgrade(&old)));
        }

        // Install syscall handlers.
        sys.register(4, &fs, Self::sys_write);
        sys.register(5, &fs, Self::sys_open);
        sys.register(6, &fs, Self::sys_close);
        sys.register(54, &fs, Self::sys_ioctl);
        sys.register(56, &fs, Self::sys_revoke);
        sys.register(97, &fs, Self::sys_socket);
        sys.register(113, &fs, Self::sys_socketex);

        Ok(fs)
    }

    pub fn root(&self) -> Arc<Vnode> {
        self.root.read().clone()
    }

    pub fn open(&self, path: impl AsRef<VPath>, td: Option<&VThread>) -> Result<VFile, OpenError> {
        let _vnode = self.lookup(path, td).map_err(OpenError::LookupFailed)?;

        todo!();
    }

    /// This method will **not** follow the last component if it is a mount point or a link.
    pub fn lookup(
        &self,
        path: impl AsRef<VPath>,
        td: Option<&VThread>,
    ) -> Result<Arc<Vnode>, LookupError> {
        // Why we don't follow how namei was implemented? The reason is because:
        //
        // 1. namei is too complicated.
        // 2. namei rely on mutating the nameidata structure, which contribute to its complication.
        //
        // So we decided to implement our own lookup algorithm.
        let path = path.as_ref();
        let mut root = match td {
            Some(td) => td.proc().files().root(),
            None => self.root(),
        };

        // Get starting point.
        let mut vn = if path.is_absolute() {
            root.clone()
        } else if let Some(td) = td {
            td.proc().files().cwd()
        } else {
            root.clone()
        };

        // TODO: Handle link.
        let mut item = root.item_mut();

        match item
            .as_ref()
            .map(|i| i.downcast_ref::<Weak<Mount>>().unwrap())
        {
            Some(m) => match m.upgrade() {
                Some(m) => {
                    drop(item);
                    root = m.root();
                }
                None => {
                    *item = None;
                    drop(item);
                }
            },
            None => drop(item),
        }

        // Walk on path component.
        for (i, com) in path.components().enumerate() {
            // TODO: Handle link.
            match vn.ty() {
                VnodeType::Directory(_) => {
                    let mut item = vn.item_mut();

                    match item
                        .as_ref()
                        .map(|i| i.downcast_ref::<Weak<Mount>>().unwrap())
                    {
                        Some(m) => match m.upgrade() {
                            Some(m) => {
                                drop(item);
                                vn = m.root();
                            }
                            None => {
                                *item = None;
                                drop(item);
                            }
                        },
                        None => drop(item),
                    }
                }
                VnodeType::File => todo!(),
                VnodeType::Character => return Err(LookupError::NotFound),
                _ => todo!(),
            }

            // Prevent ".." on root.
            if com == ".." && Arc::ptr_eq(&vn, &root) {
                return Err(LookupError::NotFound);
            }

            // Lookup next component.
            vn = match vn.lookup(td, com) {
                Ok(v) => v,
                Err(e) => {
                    if e.errno() == ENOENT {
                        return Err(LookupError::NotFound);
                    } else {
                        return Err(LookupError::LookupFailed(
                            i,
                            com.to_owned().into_boxed_str(),
                            e,
                        ));
                    }
                }
            };
        }

        Ok(vn)
    }

    fn sys_write(self: &Arc<Self>, i: &SysIn) -> Result<SysOut, SysErr> {
        let fd: i32 = i.args[0].try_into().unwrap();
        let ptr: *const u8 = i.args[1].into();
        let len: usize = i.args[2].into();

        if len > 0x7fffffff {
            return Err(SysErr::Raw(EINVAL));
        }

        let td = VThread::current().unwrap();
        let file = td.proc().files().get(fd).ok_or(SysErr::Raw(EBADF))?;
        let buf = unsafe { std::slice::from_raw_parts(ptr, len) };
        let written = file.write(buf, Some(&td))?;

        Ok(written.into())
    }

    fn sys_open(self: &Arc<Self>, i: &SysIn) -> Result<SysOut, SysErr> {
        // Get arguments.
        let path = unsafe { i.args[0].to_path()?.unwrap() };
        let flags: OpenFlags = i.args[1].try_into().unwrap();
        let mode: u32 = i.args[2].try_into().unwrap();

        // Check flags.
        if flags.intersects(OpenFlags::O_EXEC) {
            if flags.intersects(OpenFlags::O_ACCMODE) {
                return Err(SysErr::Raw(EINVAL));
            }
        } else if flags.contains(OpenFlags::O_ACCMODE) {
            return Err(SysErr::Raw(EINVAL));
        }

        // Get full path.
        if flags.intersects(OpenFlags::UNK1) {
            todo!("open({path}) with flags & 0x400000 != 0");
        } else if flags.intersects(OpenFlags::O_SHLOCK) {
            todo!("open({path}) with flags & O_SHLOCK");
        } else if flags.intersects(OpenFlags::O_EXLOCK) {
            todo!("open({path}) with flags & O_EXLOCK");
        } else if flags.intersects(OpenFlags::O_TRUNC) {
            todo!("open({path}) with flags & O_TRUNC");
        } else if mode != 0 {
            todo!("open({path}, {flags}) with mode = {mode}");
        }

        info!("Opening {path} with flags = {flags}.");

        // Lookup file.
        let td = VThread::current().unwrap();
        let mut file = self.open(path, Some(&td))?;

        *file.flags_mut() = flags.into_fflags();

        // Install to descriptor table.
        let fd = td.proc().files().alloc(Arc::new(file));

        info!("File descriptor {fd} was allocated for {path}.");

        Ok(fd.into())
    }

    fn sys_close(self: &Arc<Self>, i: &SysIn) -> Result<SysOut, SysErr> {
        let td = VThread::current().unwrap();
        let fd: i32 = i.args[0].try_into().unwrap();

        info!("Closing fd {fd}.");

        td.proc().files().free(fd)?;

        Ok(SysOut::ZERO)
    }

    fn sys_ioctl(self: &Arc<Self>, i: &SysIn) -> Result<SysOut, SysErr> {
        const FIOCLEX: IoCmd = IoCmd::io(b'f', 1);
        const FIONCLEX: IoCmd = IoCmd::io(b'f', 2);
        const FIONBIO: IoCmd = IoCmd::iowint(b'f', 0x7e);
        const FIOASYNC: IoCmd = IoCmd::iowint(b'f', 0x7d);

        let fd: i32 = i.args[0].try_into().unwrap();
        let com: IoCmd = i.args[1].try_into()?;
        let data_arg: *mut u8 = i.args[2].into();

        let size: usize = com.size();
        let mut vec = vec![0u8; size];

        // Get data.
        let data = if size == 0 {
            &mut []
        } else {
            if com.is_void() {
                todo!("ioctl with com & IOC_VOID != 0");
            } else {
                &mut vec[..]
            }
        };

        if com.is_in() {
            todo!("ioctl with IOC_IN & != 0");
        } else if com.is_out() {
            data.fill(0);
        }

        // Get target file.
        let td = VThread::current().unwrap();
        let file = td.proc().files().get(fd).ok_or(SysErr::Raw(EBADF))?;

        if !file
            .flags()
            .intersects(VFileFlags::FREAD | VFileFlags::FWRITE)
        {
            return Err(SysErr::Raw(EBADF));
        }

        // Execute the operation.
        info!("Executing ioctl({com}) on file descriptor {fd}.");

        match com {
            FIOCLEX => todo!("ioctl with com = FIOCLEX"),
            FIONCLEX => todo!("ioctl with com = FIONCLEX"),
            FIONBIO => todo!("ioctl with com = FIONBIO"),
            FIOASYNC => todo!("ioctl with com = FIOASYNC"),
            _ => {}
        }

        file.ioctl(com, data, Some(&td))?;

        if com.is_void() {
            unsafe {
                std::ptr::copy_nonoverlapping(data.as_ptr(), data_arg, size);
            }
        }

        Ok(SysOut::ZERO)
    }

    fn sys_revoke(self: &Arc<Self>, i: &SysIn) -> Result<SysOut, SysErr> {
        let path = unsafe { i.args[0].to_path()?.unwrap() };

        info!("Revoking access to {path}.");

        // Check current thread privilege.
        let td = VThread::current().unwrap();

        td.priv_check(Privilege::SCE683)?;

        // TODO: Check vnode::v_rdev.
        let vn = self.lookup(path, Some(&td))?;

        if !vn.is_character() {
            return Err(SysErr::Raw(EINVAL));
        }

        // TODO: It seems like the initial ucred of the process is either root or has PRIV_VFS_ADMIN
        // privilege.
        self.revoke(vn, &td)?;

        Ok(SysOut::ZERO)
    }

<<<<<<< HEAD
    fn sys_socket(self: &Arc<Self>, i: &SysIn) -> Result<SysOut, SysErr> {
        let domain: i32 = i.args[0].try_into().unwrap();
        let ty: i32 = i.args[1].try_into().unwrap();
        let proto: i32 = i.args[2].try_into().unwrap();

        let td = VThread::current().unwrap();

        let budget = if domain == 1 {
            BudgetType::FdIpcSocket
        } else {
            BudgetType::FdSocket
        };

        let fd = td.falloc_budget(
            |fd| {
                let so = Socket::new(
                    domain,
                    ty,
                    proto,
                    td.as_ref().cred(),
                    td.as_ref(),
                    None,
                    fd,
                    td.proc().id(),
                )?;

                let ty = if domain == 1 {
                    VFileType::Socket(so)
                } else {
                    VFileType::Socket2(so)
                };

                Ok(ty)
            },
            VFileFlags::FWRITE | VFileFlags::FREAD,
            &SOCKET_FILEOPS,
            budget,
        )?;

        Ok(fd.into())
    }

    fn sys_socketex(self: &Arc<Self>, i: &SysIn) -> Result<SysOut, SysErr> {
        let name = unsafe { i.args[0].to_str(32)? };
        let domain: i32 = i.args[1].try_into().unwrap();
        let ty: i32 = i.args[2].try_into().unwrap();
        let proto: i32 = i.args[3].try_into().unwrap();

        let td = VThread::current().unwrap();

        let budget = if domain == 1 {
            BudgetType::FdIpcSocket
        } else {
            BudgetType::FdSocket
        };

        let fd = td.falloc_budget(
            |fd| {
                let so = Socket::new(
                    domain,
                    ty,
                    proto,
                    td.as_ref().cred(),
                    td.as_ref(),
                    name,
                    fd,
                    td.proc().id(),
                )?;

                let ty = if domain == 1 {
                    VFileType::Socket(so)
                } else {
                    VFileType::Socket2(so)
                };

                Ok(ty)
            },
            VFileFlags::FWRITE | VFileFlags::FREAD,
            &SOCKET_FILEOPS,
            budget,
        )?;

        Ok(fd.into())
=======
    fn revoke(&self, vn: Arc<Vnode>, td: &VThread) -> Result<(), RevokeError> {
        let vattr = vn.getattr().map_err(RevokeError::GetAttrError)?;

        if td.cred().effective_uid() != vattr.uid() {
            td.priv_check(Privilege::VFS_ADMIN)?;
        }

        vn.revoke(RevokeFlags::REVOKE_ALL)
            .map_err(RevokeError::RevokeFailed)?;

        Ok(())
>>>>>>> e965dd71
    }

    /// See `vfs_donmount` on the PS4 for a reference.
    fn mount(
        self: &Arc<Self>,
        mut opts: MountOpts,
        mut flags: MountFlags,
        td: Option<&VThread>,
    ) -> Result<Arc<Vnode>, MountError> {
        // Process the options.
        let fs: Box<str> = opts.remove("fstype").unwrap().unwrap();
        let path: VPathBuf = opts.remove("fspath").unwrap().unwrap();

        opts.retain(|k, v| {
            match k {
                "async" => todo!(),
                "atime" => todo!(),
                "clusterr" => todo!(),
                "clusterw" => todo!(),
                "exec" => todo!(),
                "force" => todo!(),
                "multilabel" => todo!(),
                "noasync" => todo!(),
                "noatime" => todo!(),
                "noclusterr" => todo!(),
                "noclusterw" => todo!(),
                "noexec" => todo!(),
                "noro" => todo!(),
                "nosuid" => todo!(),
                "nosymfollow" => todo!(),
                "rdonly" => todo!(),
                "reload" => todo!(),
                "ro" => flags.set(MountFlags::MNT_RDONLY, v.as_bool().unwrap()),
                "rw" => todo!(),
                "suid" => todo!(),
                "suiddir" => todo!(),
                "symfollow" => todo!(),
                "sync" => todo!(),
                "union" => todo!(),
                "update" => todo!(),
                _ => return true,
            }

            return false;
        });

        if fs.len() >= 15 {
            return Err(MountError::FsTooLong);
        } else if path.len() >= 87 {
            return Err(MountError::PathTooLong);
        }

        // TODO: Apply the remaining checks from the PS4.
        if flags.intersects(MountFlags::MNT_UPDATE) {
            todo!("vfs_donmount with MNT_UPDATE");
        } else {
            let conf = if flags.intersects(MountFlags::MNT_ROOTFS) {
                Self::find_config(fs).ok_or(MountError::InvalidFs)?
            } else {
                todo!("vfs_donmount with !MNT_ROOTFS");
            };

            // Lookup parent vnode.
            let vn = match self.lookup(path.as_ref(), td) {
                Ok(v) => v,
                Err(e) => return Err(MountError::LookupPathFailed(e)),
            };

            // TODO: Check if jailed.

            flags.remove(MountFlags::from_bits_retain(0xFFFFFFFF272F3F80));

            // TODO: Implement budgetid.
            let mount = (conf.mount)(
                conf,
                td.map_or(&self.kern_cred, |t| t.cred()),
                path,
                Some(vn.clone()),
                opts,
                flags,
            )
            .map_err(MountError::MountFailed)?;

            // Set vnode to mounted. Beware of deadlock here.
            let mount = self.mounts.write().push(mount);
            let mut item = vn.item_mut();

            if item.is_some() {
                drop(item);
                self.mounts.write().remove(&mount);
                return Err(MountError::PathAlreadyMounted);
            }

            *item = Some(Arc::new(Arc::downgrade(&mount)));
            drop(item);

            // TODO: Implement the remaining logics from the PS4.
            Ok(mount.root())
        }
    }

    /// See `vfs_byname` on the PS4 for a reference.
    fn find_config(name: impl AsRef<str>) -> Option<&'static FsConfig> {
        let mut name = name.as_ref();
        let mut conf = Some(&HOST);

        if name == "ffs" {
            name = "ufs";
        }

        while let Some(v) = conf {
            if v.name == name {
                return Some(v);
            }

            conf = v.next;
        }

        None
    }
}

bitflags! {
    /// Flags for [`Fs::sys_open()`].
    pub struct OpenFlags: u32 {
        const O_WRONLY = 0x00000001;
        const O_RDWR = 0x00000002;
        const O_ACCMODE = Self::O_WRONLY.bits() | Self::O_RDWR.bits();
        const O_SHLOCK = 0x00000010;
        const O_EXLOCK = 0x00000020;
        const O_TRUNC = 0x00000400;
        const O_EXEC = 0x00040000;
        const O_CLOEXEC = 0x00100000;
        const UNK1 = 0x00400000;
    }
}

impl OpenFlags {
    /// An implementation of `FFLAGS` macro.
    fn into_fflags(self) -> VFileFlags {
        VFileFlags::from_bits_truncate(self.bits() + 1)
    }
}

impl TryFrom<SysArg> for OpenFlags {
    type Error = TryFromIntError;

    fn try_from(value: SysArg) -> Result<Self, Self::Error> {
        Ok(Self::from_bits_retain(value.get().try_into()?))
    }
}

impl Display for OpenFlags {
    fn fmt(&self, f: &mut Formatter<'_>) -> std::fmt::Result {
        if self.0.is_empty() {
            f.write_str("empty")
        } else {
            self.0.fmt(f)
        }
    }
}

/// An implementation of `vfsconf` structure.
#[derive(Debug)]
pub struct FsConfig {
    name: &'static str,              // vfc_name
    ty: u32,                         // vfc_typenum
    next: Option<&'static FsConfig>, // vfc_list.next
    mount: fn(
        conf: &'static Self,
        cred: &Arc<Ucred>,
        path: VPathBuf,
        parent: Option<Arc<Vnode>>,
        opts: MountOpts,
        flags: MountFlags,
    ) -> Result<Mount, Box<dyn Errno>>,
}

bitflags! {
    pub struct RevokeFlags: i32 {
        const REVOKE_ALL = 0x0001;
    }
}

/// Represents an error when FS was failed to initialized.
#[derive(Debug, Error)]
pub enum FsError {
    #[error("cannot mount devfs")]
    MountDevFailed(#[source] Box<dyn Errno>),

    #[error("cannot mount rootfs")]
    MountRootFailed(#[source] MountError),

    #[error("cannot lookup /dev")]
    LookupDevFailed(#[source] LookupError),
}

/// Represents an error when FS mounting is failed.
#[derive(Debug, Error)]
pub enum MountError {
    #[error("fstype is too long")]
    FsTooLong,

    #[error("fspath is too long")]
    PathTooLong,

    #[error("fstype is not valid")]
    InvalidFs,

    #[error("fspath is not found")]
    LookupPathFailed(#[source] LookupError),

    #[error("cannot mount the filesystem")]
    MountFailed(#[source] Box<dyn Errno>),

    #[error("fspath is already mounted")]
    PathAlreadyMounted,
}

impl Errno for MountError {
    fn errno(&self) -> NonZeroI32 {
        match self {
            Self::FsTooLong | Self::PathTooLong => ENAMETOOLONG,
            Self::InvalidFs => ENODEV,
            Self::LookupPathFailed(e) => e.errno(),
            Self::MountFailed(e) => e.errno(),
            Self::PathAlreadyMounted => EBUSY,
        }
    }
}

/// Represents an error when [`Fs::open()`] was failed.
#[derive(Debug, Error)]
pub enum OpenError {
    #[error("cannot lookup the file")]
    LookupFailed(#[source] LookupError),
}

impl Errno for OpenError {
    fn errno(&self) -> NonZeroI32 {
        match self {
            Self::LookupFailed(e) => e.errno(),
        }
    }
}

/// Represents an error when [`Fs::lookup()`] was failed.
#[derive(Debug, Error)]
pub enum LookupError {
    #[error("no such file or directory")]
    NotFound,

    #[error("cannot lookup '{1}' from component #{0}")]
    LookupFailed(usize, Box<str>, #[source] Box<dyn Errno>),
}

impl Errno for LookupError {
    fn errno(&self) -> NonZeroI32 {
        match self {
            Self::NotFound => ENOENT,
            Self::LookupFailed(_, _, e) => e.errno(),
        }
    }
}

#[derive(Debug, Error)]
pub enum RevokeError {
    #[error("failed to get file attr")]
    GetAttrError(#[source] Box<dyn Errno>),

    #[error("insufficient privilege")]
    PrivelegeError(#[from] PrivilegeError),

    #[error("failed to revoke access")]
    RevokeFailed(#[source] Box<dyn Errno>),
}

impl Errno for RevokeError {
    fn errno(&self) -> NonZeroI32 {
        match self {
            Self::GetAttrError(e) => e.errno(),
            Self::PrivelegeError(e) => e.errno(),
            Self::RevokeFailed(e) => e.errno(),
        }
    }
}

static HOST: FsConfig = FsConfig {
    name: "exfatfs",
    ty: 0x2C,
    next: Some(&MLFS),
    mount: self::host::mount,
};

static MLFS: FsConfig = FsConfig {
    name: "mlfs",
    ty: 0xF1,
    next: Some(&UDF2),
    mount: |_, _, _, _, _, _| todo!("mount for mlfs"),
};

static UDF2: FsConfig = FsConfig {
    name: "udf2",
    ty: 0,
    next: Some(&DEVFS),
    mount: |_, _, _, _, _, _| todo!("mount for udf2"),
};

static DEVFS: FsConfig = FsConfig {
    name: "devfs",
    ty: 0x71,
    next: Some(&TMPFS),
    mount: self::dev::mount,
};

static TMPFS: FsConfig = FsConfig {
    name: "tmpfs",
    ty: 0x87,
    next: Some(&UNIONFS),
    mount: self::tmp::mount,
};

static UNIONFS: FsConfig = FsConfig {
    name: "unionfs",
    ty: 0x41,
    next: Some(&PROCFS),
    mount: |_, _, _, _, _, _| todo!("mount for unionfs"),
};

static PROCFS: FsConfig = FsConfig {
    name: "procfs",
    ty: 0x2,
    next: Some(&CD9660),
    mount: |_, _, _, _, _, _| todo!("mount for procfs"),
};

static CD9660: FsConfig = FsConfig {
    name: "cd9660",
    ty: 0xBD,
    next: Some(&UFS),
    mount: |_, _, _, _, _, _| todo!("mount for cd9660"),
};

static UFS: FsConfig = FsConfig {
    name: "ufs",
    ty: 0x35,
    next: Some(&NULLFS),
    mount: |_, _, _, _, _, _| todo!("mount for ufs"),
};

static NULLFS: FsConfig = FsConfig {
    name: "nullfs",
    ty: 0x29,
    next: Some(&PFS),
    mount: self::null::mount,
};

static PFS: FsConfig = FsConfig {
    name: "pfs",
    ty: 0xA4,
    next: None,
    mount: |_, _, _, _, _, _| todo!("mount for pfs"),
};<|MERGE_RESOLUTION|>--- conflicted
+++ resolved
@@ -408,7 +408,6 @@
         Ok(SysOut::ZERO)
     }
 
-<<<<<<< HEAD
     fn sys_socket(self: &Arc<Self>, i: &SysIn) -> Result<SysOut, SysErr> {
         let domain: i32 = i.args[0].try_into().unwrap();
         let ty: i32 = i.args[1].try_into().unwrap();
@@ -492,8 +491,8 @@
         )?;
 
         Ok(fd.into())
-=======
-    fn revoke(&self, vn: Arc<Vnode>, td: &VThread) -> Result<(), RevokeError> {
+
+     fn revoke(&self, vn: Arc<Vnode>, td: &VThread) -> Result<(), RevokeError> {
         let vattr = vn.getattr().map_err(RevokeError::GetAttrError)?;
 
         if td.cred().effective_uid() != vattr.uid() {
@@ -504,7 +503,6 @@
             .map_err(RevokeError::RevokeFailed)?;
 
         Ok(())
->>>>>>> e965dd71
     }
 
     /// See `vfs_donmount` on the PS4 for a reference.
