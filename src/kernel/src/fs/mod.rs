use crate::errno::{Errno, EBADF, EBUSY, EINVAL, ENAMETOOLONG, ENODEV, ENOENT, ESPIPE};
use crate::info;
use crate::process::{GetFileError, VThread};
use crate::syscalls::{SysArg, SysErr, SysIn, SysOut, Syscalls};
use crate::ucred::PrivilegeError;
use crate::ucred::{Privilege, Ucred};
use bitflags::bitflags;
use gmtx::{Gutex, GutexGroup};
use macros::vpath;
use macros::Errno;
use param::Param;
use std::fmt::{Display, Formatter};
use std::num::{NonZeroI32, TryFromIntError};
use std::path::PathBuf;
use std::sync::{Arc, Weak};
use thiserror::Error;

pub use self::dev::{make_dev, Cdev, CdevSw, DriverFlags, MakeDev, MakeDevError};
pub use self::dirent::*;
pub use self::file::*;
pub use self::ioctl::*;
pub use self::mount::*;
pub use self::path::*;
pub use self::perm::*;
pub use self::stat::*;
pub use self::vnode::*;

mod dev;
mod dirent;
mod file;
mod host;
mod ioctl;
mod mount;
mod null;
mod path;
mod perm;
mod stat;
mod tmp;
mod vnode;

/// A virtual filesystem for emulating a PS4 filesystem.
#[derive(Debug)]
pub struct Fs {
    mounts: Gutex<Mounts>,   // mountlist
    root: Gutex<Arc<Vnode>>, // rootvnode
    kern_cred: Arc<Ucred>,
}

impl Fs {
    pub fn new(
        system: impl Into<PathBuf>,
        game: impl Into<PathBuf>,
        param: &Arc<Param>,
        kern_cred: &Arc<Ucred>,
        sys: &mut Syscalls,
    ) -> Result<Arc<Self>, FsError> {
        // Mount devfs as an initial root.
        let mut mounts = Mounts::new();
        let conf = Self::find_config("devfs").unwrap();
        let init = (conf.mount)(
            conf,
            kern_cred,
            vpath!("/dev").to_owned(),
            None,
            MountOpts::new(),
            MountFlags::empty(),
        )
        .map_err(FsError::MountDevFailed)?;

        // Get an initial root vnode.
        let init = mounts.push(init);
        let root = init.root();

        // Setup mount options for root FS.
        let mut opts = MountOpts::new();

        opts.insert("fstype", "exfatfs");
        opts.insert("fspath", VPathBuf::new());
        opts.insert("from", "md0");
        opts.insert("ro", true);
        opts.insert("ob:system", system.into());
        opts.insert("ob:game", game.into());
        opts.insert("ob:param", param.clone());

        // Mount root FS.
        let gg = GutexGroup::new();
        let fs = Arc::new(Self {
            mounts: gg.spawn(mounts),
            root: gg.spawn(root),
            kern_cred: kern_cred.clone(),
        });

        let root = fs
            .mount(opts, MountFlags::MNT_ROOTFS, None)
            .map_err(FsError::MountRootFailed)?;

        // Swap devfs with rootfs so rootfs become an actual root.
        let old = {
            let mut mounts = fs.mounts.write();
            let old = mounts.root().clone();

            mounts.swap(0, 1);
            *fs.root.write() = root.clone();

            old
        };

        // Disconnect rootfs from the root of devfs.
        *old.root().item_mut() = None;
        *fs.mounts.read().root().parent_mut() = None;

        // Set devfs parent to /dev on the root FS.
        let dev = fs
            .lookup(vpath!("/dev"), None)
            .map_err(FsError::LookupDevFailed)?;

        assert!(dev.is_directory());

        {
            let mut p = old.parent_mut();
            assert!(p.is_none());
            *p = Some(dev.clone());
        }

        {
            let mut i = dev.item_mut();
            assert!(i.is_none());
            *i = Some(Arc::new(Arc::downgrade(&old)));
        }

        // Install syscall handlers.
        sys.register(3, &fs, Self::sys_read);
        sys.register(4, &fs, Self::sys_write);
        sys.register(5, &fs, Self::sys_open);
        sys.register(6, &fs, Self::sys_close);
        sys.register(54, &fs, Self::sys_ioctl);
        sys.register(56, &fs, Self::sys_revoke);
        sys.register(120, &fs, Self::sys_readv);
        sys.register(121, &fs, Self::sys_writev);
        sys.register(136, &fs, Self::sys_mkdir);
        sys.register(188, &fs, Self::sys_stat);
        sys.register(189, &fs, Self::sys_fstat);
        sys.register(190, &fs, Self::sys_lstat);
        sys.register(191, &fs, Self::sys_pread);
        sys.register(209, &fs, Self::sys_poll);
        sys.register(289, &fs, Self::sys_preadv);
        sys.register(290, &fs, Self::sys_pwritev);
        sys.register(476, &fs, Self::sys_pwrite);
        sys.register(478, &fs, Self::sys_lseek);
        sys.register(493, &fs, Self::sys_fstatat);
        sys.register(496, &fs, Self::sys_mkdirat);

        Ok(fs)
    }

    pub fn root(&self) -> Arc<Vnode> {
        self.root.read().clone()
    }

    pub fn open(&self, path: impl AsRef<VPath>, td: Option<&VThread>) -> Result<VFile, OpenError> {
        let _vnode = self.lookup(path, td).map_err(OpenError::LookupFailed)?;

        todo!();
    }

    /// This method will **not** follow the last component if it is a mount point or a link.
    pub fn lookup(
        &self,
        path: impl AsRef<VPath>,
        td: Option<&VThread>,
    ) -> Result<Arc<Vnode>, LookupError> {
        // Why we don't follow how namei was implemented? The reason is because:
        //
        // 1. namei is too complicated.
        // 2. namei rely on mutating the nameidata structure, which contribute to its complication.
        //
        // So we decided to implement our own lookup algorithm.
        let path = path.as_ref();
        let mut root = match td {
            Some(td) => td.proc().files().root(),
            None => self.root(),
        };

        // Get starting point.
        let mut vn = if path.is_absolute() {
            root.clone()
        } else if let Some(td) = td {
            td.proc().files().cwd()
        } else {
            root.clone()
        };

        // TODO: Handle link.
        let mut item = root.item_mut();

        match item
            .as_ref()
            .map(|i| i.downcast_ref::<Weak<Mount>>().unwrap())
        {
            Some(m) => match m.upgrade() {
                Some(m) => {
                    drop(item);
                    root = m.root();
                }
                None => {
                    *item = None;
                    drop(item);
                }
            },
            None => drop(item),
        }

        // Walk on path component.
        for (i, com) in path.components().enumerate() {
            // TODO: Handle link.
            match vn.ty() {
                VnodeType::Directory(_) => {
                    let mut item = vn.item_mut();

                    match item
                        .as_ref()
                        .map(|i| i.downcast_ref::<Weak<Mount>>().unwrap())
                    {
                        Some(m) => match m.upgrade() {
                            Some(m) => {
                                drop(item);
                                vn = m.root();
                            }
                            None => {
                                *item = None;
                                drop(item);
                            }
                        },
                        None => drop(item),
                    }
                }
                VnodeType::Character => return Err(LookupError::NotFound),
                _ => todo!(),
            }

            // Prevent ".." on root.
            if com == ".." && Arc::ptr_eq(&vn, &root) {
                return Err(LookupError::NotFound);
            }

            // Lookup next component.
            vn = match vn.lookup(td, com) {
                Ok(v) => v,
                Err(e) => {
                    if e.errno() == ENOENT {
                        return Err(LookupError::NotFound);
                    } else {
                        return Err(LookupError::LookupFailed(
                            i,
                            com.to_owned().into_boxed_str(),
                            e,
                        ));
                    }
                }
            };
        }

        Ok(vn)
    }

    fn sys_read(self: &Arc<Self>, i: &SysIn) -> Result<SysOut, SysErr> {
        let fd: i32 = i.args[0].try_into().unwrap();
        let ptr: *mut u8 = i.args[1].into();
        let len: usize = i.args[2].try_into().unwrap();

        let iovec = unsafe { IoVec::try_from_raw_parts(ptr, len) }?;

        let uio = UioMut {
            vecs: &mut [iovec],
            bytes_left: len,
        };

        self.readv(fd, uio)
    }

    /// See `vfs_donmount` on the PS4 for a reference.
    pub fn mount(
        self: &Arc<Self>,
        mut opts: MountOpts,
        mut flags: MountFlags,
        td: Option<&VThread>,
    ) -> Result<Arc<Vnode>, MountError> {
        // Process the options.
        let fs: Box<str> = opts.remove("fstype").unwrap();
        let path: VPathBuf = opts.remove("fspath").unwrap();

        opts.retain(|k, v| {
            match k {
                "async" => todo!(),
                "atime" => todo!(),
                "clusterr" => todo!(),
                "clusterw" => todo!(),
                "exec" => todo!(),
                "force" => todo!(),
                "multilabel" => todo!(),
                "noasync" => todo!(),
                "noatime" => todo!(),
                "noclusterr" => todo!(),
                "noclusterw" => todo!(),
                "noexec" => todo!(),
                "noro" => todo!(),
                "nosuid" => todo!(),
                "nosymfollow" => todo!(),
                "rdonly" => todo!(),
                "reload" => todo!(),
                "ro" => flags.set(MountFlags::MNT_RDONLY, v.as_bool().unwrap()),
                "rw" => todo!(),
                "suid" => todo!(),
                "suiddir" => todo!(),
                "symfollow" => todo!(),
                "sync" => todo!(),
                "union" => todo!(),
                "update" => todo!(),
                _ => return true,
            }

            return false;
        });

        if fs.len() >= 15 {
            return Err(MountError::FsTooLong);
        } else if path.len() >= 87 {
            return Err(MountError::PathTooLong);
        }

        // TODO: Apply the remaining checks from the PS4.
        if flags.intersects(MountFlags::MNT_UPDATE) {
            todo!("vfs_donmount with MNT_UPDATE");
        } else {
            let conf = Self::find_config(fs).ok_or(MountError::InvalidFs)?;

            // Lookup parent vnode.
            let vn = match self.lookup(path.as_ref(), td) {
                Ok(v) => v,
                Err(e) => return Err(MountError::LookupPathFailed(e)),
            };

            // TODO: Check if jailed.

            flags.remove(MountFlags::from_bits_retain(0xFFFFFFFF272F3F80));

            // TODO: Implement budgetid.
            let mount = (conf.mount)(
                conf,
                td.map_or(&self.kern_cred, |t| t.cred()),
                path,
                Some(vn.clone()),
                opts,
                flags,
            )
            .map_err(MountError::MountFailed)?;

            // Set vnode to mounted. Beware of deadlock here.
            let mount = self.mounts.write().push(mount);
            let mut item = vn.item_mut();

            if item.is_some() {
                drop(item);
                self.mounts.write().remove(&mount);
                return Err(MountError::PathAlreadyMounted);
            }

            *item = Some(Arc::new(Arc::downgrade(&mount)));
            drop(item);

            // TODO: Implement the remaining logics from the PS4.
            Ok(mount.root())
        }
    }

    fn sys_write(self: &Arc<Self>, i: &SysIn) -> Result<SysOut, SysErr> {
        let fd: i32 = i.args[0].try_into().unwrap();
        let ptr: *const u8 = i.args[1].into();
        let len: usize = i.args[2].into();

        let iovec = unsafe { IoVec::try_from_raw_parts(ptr, len) }?;

        let uio = Uio {
            vecs: &[iovec],
            bytes_left: len,
        };

        self.writev(fd, uio)
    }

    fn sys_open(self: &Arc<Self>, i: &SysIn) -> Result<SysOut, SysErr> {
        // Get arguments.
        let path = unsafe { i.args[0].to_path()?.unwrap() };
        let flags: OpenFlags = i.args[1].try_into().unwrap();
        let mode: u32 = i.args[2].try_into().unwrap();

        // Check flags.
        if flags.intersects(OpenFlags::O_EXEC) {
            if flags.intersects(OpenFlags::O_ACCMODE) {
                return Err(SysErr::Raw(EINVAL));
            }
        } else if flags.contains(OpenFlags::O_ACCMODE) {
            return Err(SysErr::Raw(EINVAL));
        }

        // Get full path.
        if flags.intersects(OpenFlags::UNK1) {
            todo!("open({path}) with flags & 0x400000 != 0");
        } else if flags.intersects(OpenFlags::O_SHLOCK) {
            todo!("open({path}) with flags & O_SHLOCK");
        } else if flags.intersects(OpenFlags::O_EXLOCK) {
            todo!("open({path}) with flags & O_EXLOCK");
        } else if flags.intersects(OpenFlags::O_TRUNC) {
            todo!("open({path}) with flags & O_TRUNC");
        } else if mode != 0 {
            todo!("open({path}, {flags}) with mode = {mode}");
        }

        info!("Opening {path} with flags = {flags}.");

        // Lookup file.
        let td = VThread::current().unwrap();
        let mut file = self.open(path, Some(&td))?;

        *file.flags_mut() = flags.into_fflags();

        // Install to descriptor table.
        let fd = td.proc().files().alloc(Arc::new(file));

        info!("File descriptor {fd} was allocated for {path}.");

        Ok(fd.into())
    }

    fn sys_close(self: &Arc<Self>, i: &SysIn) -> Result<SysOut, SysErr> {
        let td = VThread::current().unwrap();
        let fd: i32 = i.args[0].try_into().unwrap();

        info!("Closing fd {fd}.");

        td.proc().files().free(fd)?;

        Ok(SysOut::ZERO)
    }

    fn sys_ioctl(self: &Arc<Self>, i: &SysIn) -> Result<SysOut, SysErr> {
        let fd: i32 = i.args[0].try_into().unwrap();
        // Our IoCmd contains both the command and the argument (if there is one).
        let cmd = IoCmd::try_from_raw_parts(i.args[1].into(), i.args[2].into())?;

        let td = VThread::current().unwrap();

        info!("Executing ioctl({cmd:?}) on file descriptor {fd}.");

        self.ioctl(fd, cmd, &td)?;

        Ok(SysOut::ZERO)
    }

    /// See `kern_ioctl` on the PS4 for a reference.
    fn ioctl(self: &Arc<Self>, fd: i32, cmd: IoCmd, td: &VThread) -> Result<SysOut, IoctlError> {
        let file = td.proc().files().get(fd)?;

        if !file
            .flags()
            .intersects(VFileFlags::READ | VFileFlags::WRITE)
        {
            return Err(IoctlError::BadFileFlags(file.flags()));
        }

        match cmd {
            IoCmd::FIOCLEX => todo!("ioctl with cmd = FIOCLEX"),
            IoCmd::FIONCLEX => todo!("ioctl with cmd = FIONCLEX"),
            IoCmd::FIONBIO(_) => todo!("ioctl with cmd = FIONBIO"),
            IoCmd::FIOASYNC(_) => todo!("ioctl with cmd = FIOASYNC"),
            _ => {}
        }

        file.ioctl(cmd, Some(&td))?;

        Ok(SysOut::ZERO)
    }

    fn sys_revoke(self: &Arc<Self>, i: &SysIn) -> Result<SysOut, SysErr> {
        let path = unsafe { i.args[0].to_path()?.unwrap() };

        info!("Revoking access to {path}.");

        // Check current thread privilege.
        let td = VThread::current().unwrap();

        td.priv_check(Privilege::SCE683)?;

        // TODO: Check vnode::v_rdev.
        let vn = self.lookup(path, Some(&td))?;

        if !vn.is_character() {
            return Err(SysErr::Raw(EINVAL));
        }

        // TODO: It seems like the initial ucred of the process is either root or has PRIV_VFS_ADMIN
        // privilege.
        self.revoke(vn, &td)?;

        Ok(SysOut::ZERO)
    }

    fn sys_readv(self: &Arc<Self>, i: &SysIn) -> Result<SysOut, SysErr> {
        let fd: i32 = i.args[0].try_into().unwrap();
        let iovec: *mut IoVec = i.args[1].into();
        let count: u32 = i.args[2].try_into().unwrap();

        let uio = unsafe { UioMut::copyin(iovec, count) }?;

        self.readv(fd, uio)
    }

    fn readv(&self, fd: i32, uio: UioMut) -> Result<SysOut, SysErr> {
        let td = VThread::current().unwrap();

        let file = td.proc().files().get_for_read(fd)?;

        let read = file.do_read(uio, Offset::Current, Some(&td))?;

        Ok(read.into())
    }

    fn sys_writev(self: &Arc<Self>, i: &SysIn) -> Result<SysOut, SysErr> {
        let fd: i32 = i.args[0].try_into().unwrap();
        let iovec: *const IoVec = i.args[1].into();
        let iovcnt: u32 = i.args[2].try_into().unwrap();

        let uio = unsafe { Uio::copyin(iovec, iovcnt) }?;

        self.writev(fd, uio)
    }

    fn writev(&self, fd: i32, uio: Uio) -> Result<SysOut, SysErr> {
        let td = VThread::current().unwrap();

        let file = td.proc().files().get_for_write(fd)?;

        let written = file.do_write(uio, Offset::Current, Some(&td))?;

        Ok(written.into())
    }

    fn sys_stat(self: &Arc<Self>, i: &SysIn) -> Result<SysOut, SysErr> {
        let path = unsafe { i.args[0].to_path() }?.unwrap();
        let stat_out: *mut Stat = i.args[1].into();

        let td = VThread::current().unwrap();

        let stat = self.stat(path, &td)?;

        unsafe {
            *stat_out = stat;
        }

        Ok(SysOut::ZERO)
    }

    /// This function is inlined on the PS4, but corresponds to `kern_stat` in FreeBSD.
    fn stat(self: &Arc<Self>, path: impl AsRef<VPath>, td: &VThread) -> Result<Stat, StatError> {
        self.statat(AtFlags::empty(), At::Cwd, path, td)
    }

    fn sys_fstat(self: &Arc<Self>, i: &SysIn) -> Result<SysOut, SysErr> {
        let fd: i32 = i.args[0].try_into().unwrap();
        let stat_out: *mut Stat = i.args[1].into();

        let td = VThread::current().unwrap();

        let stat = self.fstat(fd, &td)?;

        unsafe {
            *stat_out = stat;
        }

        Ok(SysOut::ZERO)
    }

    /// See `kern_fstat` on the PS4 for a reference.
    #[allow(unused_variables)] // Remove this when it is being implemented
    fn fstat(self: &Arc<Self>, fd: i32, td: &VThread) -> Result<Stat, StatError> {
        todo!()
    }

    fn sys_lstat(self: &Arc<Self>, i: &SysIn) -> Result<SysOut, SysErr> {
        let path = unsafe { i.args[0].to_path() }?.unwrap();
        let stat_out: *mut Stat = i.args[1].into();

        let td = VThread::current().unwrap();

        td.priv_check(Privilege::SCE683)?;

        let stat = self.lstat(path, &td)?;

        unsafe {
            *stat_out = stat;
        }

        Ok(SysOut::ZERO)
    }

    /// See `kern_lstat` in FreeBSD for a reference. (This function is inlined on the PS4)
    fn lstat(self: &Arc<Self>, path: impl AsRef<VPath>, td: &VThread) -> Result<Stat, StatError> {
        self.statat(AtFlags::SYMLINK_NOFOLLOW, At::Cwd, path, td)
    }

    fn sys_pread(self: &Arc<Self>, i: &SysIn) -> Result<SysOut, SysErr> {
        let fd: i32 = i.args[0].try_into().unwrap();
        let ptr: *mut u8 = i.args[1].into();
        let len: usize = i.args[2].try_into().unwrap();
        let offset: u64 = i.args[3].try_into().unwrap();

        let iovec = unsafe { IoVec::try_from_raw_parts(ptr, len) }?;

        let uio = UioMut {
            vecs: &mut [iovec],
            bytes_left: len,
        };

        self.preadv(fd, uio, offset)
    }

    fn sys_pwrite(self: &Arc<Self>, i: &SysIn) -> Result<SysOut, SysErr> {
        let fd: i32 = i.args[0].try_into().unwrap();
        let ptr: *mut u8 = i.args[1].into();
        let len: usize = i.args[2].try_into().unwrap();
        let offset: u64 = i.args[3].try_into().unwrap();

        let iovec = unsafe { IoVec::try_from_raw_parts(ptr, len) }?;

        let uio = Uio {
            vecs: &[iovec],
            bytes_left: len,
        };

        self.pwritev(fd, uio, offset)
    }

    fn sys_preadv(self: &Arc<Self>, i: &SysIn) -> Result<SysOut, SysErr> {
        let fd: i32 = i.args[0].try_into().unwrap();
        let iovec: *mut IoVec = i.args[1].into();
        let count: u32 = i.args[2].try_into().unwrap();
        let offset: u64 = i.args[3].try_into().unwrap();

        let uio = unsafe { UioMut::copyin(iovec, count) }?;

        self.preadv(fd, uio, offset)
    }

    fn preadv(&self, fd: i32, uio: UioMut, off: u64) -> Result<SysOut, SysErr> {
        let td = VThread::current().unwrap();

        let file = td.proc().files().get_for_read(fd)?;

        if !file.is_seekable() {
            return Err(SysErr::Raw(ESPIPE));
        }

        // TODO: check vnode type

        let read = file.do_read(uio, Offset::Provided(off), Some(&td))?;

        Ok(read.into())
    }

    fn sys_pwritev(self: &Arc<Self>, i: &SysIn) -> Result<SysOut, SysErr> {
        let fd: i32 = i.args[0].try_into().unwrap();
        let iovec: *const IoVec = i.args[1].into();
        let count: u32 = i.args[2].try_into().unwrap();
        let offset: u64 = i.args[3].try_into().unwrap();

        let uio = unsafe { Uio::copyin(iovec, count) }?;

        self.pwritev(fd, uio, offset)
    }

    fn pwritev(&self, fd: i32, uio: Uio, off: u64) -> Result<SysOut, SysErr> {
        let td = VThread::current().unwrap();

        let file = td.proc().files().get_for_write(fd)?;

        if !file.is_seekable() {
            return Err(SysErr::Raw(ESPIPE));
        }

        // TODO: check vnode type

        let written = file.do_write(uio, Offset::Provided(off), Some(&td))?;

        Ok(written.into())
    }

    fn sys_fstatat(self: &Arc<Self>, i: &SysIn) -> Result<SysOut, SysErr> {
        let dirfd: i32 = i.args[0].try_into().unwrap();
        let path = unsafe { i.args[1].to_path() }?.unwrap();
        let stat_out: *mut Stat = i.args[2].into();
        let flags: AtFlags = i.args[3].try_into().unwrap();

        let td = VThread::current().unwrap();

        td.priv_check(Privilege::SCE683)?;

        let stat = self.statat(flags, At::Fd(dirfd), path, &td)?;

        unsafe {
            *stat_out = stat;
        }

        Ok(SysOut::ZERO)
    }

    /// See `kern_statat_vnhook` on the PS4 for a reference. Not that we ignore the hook argument for now.
    #[allow(unused_variables)] // Remove this when statat is being implemented
    fn statat(
        self: &Arc<Self>,
        flags: AtFlags,
        dirat: At,
        path: impl AsRef<VPath>,
        td: &VThread,
    ) -> Result<Stat, StatError> {
        // TODO: this will need lookup from a start dir
        todo!()
    }

    fn revoke(&self, vn: Arc<Vnode>, td: &VThread) -> Result<(), RevokeError> {
        let vattr = vn.getattr().map_err(RevokeError::GetAttrError)?;

        if td.cred().effective_uid() != vattr.uid() {
            td.priv_check(Privilege::VFS_ADMIN)?;
        }

        vn.revoke(RevokeFlags::REVOKE_ALL)
            .map_err(RevokeError::RevokeFailed)?;

        Ok(())
    }

    fn sys_mkdir(self: &Arc<Self>, i: &SysIn) -> Result<SysOut, SysErr> {
        let path = unsafe { i.args[0].to_path() }?.unwrap();
        let mode: u32 = i.args[1].try_into().unwrap();

        let td = VThread::current().unwrap();

        self.mkdirat(At::Cwd, path, mode, Some(&td))
    }

    #[allow(unused_variables)]
    fn sys_poll(self: &Arc<Self>, i: &SysIn) -> Result<SysOut, SysErr> {
        let fds: *mut PollFd = i.args[0].into();
        let nfds: u32 = i.args[1].try_into().unwrap();
        let timeout: i32 = i.args[2].try_into().unwrap();

        todo!()
    }

    fn sys_lseek(self: &Arc<Self>, i: &SysIn) -> Result<SysOut, SysErr> {
        let fd: i32 = i.args[0].try_into().unwrap();
        let mut offset: i64 = i.args[1].into();
        let whence: Whence = {
            let whence: i32 = i.args[2].try_into().unwrap();

            whence.try_into()?
        };

        let td = VThread::current().unwrap();

        let file = td.proc().files().get(fd)?;

        if !file.is_seekable() {
            return Err(SysErr::Raw(ESPIPE));
        }

        let _vnode = file.vnode().expect("File is not backed by a vnode");

        // check vnode type

        match whence {
            Whence::Set => {}
            Whence::Current => todo!("lseek with whence = SEEK_CUR"),
            Whence::End => todo!(),
            Whence::Data => {
                let _ = file.ioctl(IoCmd::FIOSEEKDATA(&mut offset), Some(&td));

                todo!()
            }
            Whence::Hole => {
                let _ = file.ioctl(IoCmd::FIOSEEKHOLE(&mut offset), Some(&td));

                todo!()
            }
        }

        todo!()
    }

    fn sys_mkdirat(self: &Arc<Self>, i: &SysIn) -> Result<SysOut, SysErr> {
        let td = VThread::current().unwrap();

        td.priv_check(Privilege::SCE683)?;

        let fd: i32 = i.args[0].try_into().unwrap();
        let path = unsafe { i.args[1].to_path() }?.unwrap();
        let mode: u32 = i.args[2].try_into().unwrap();

        self.mkdirat(At::Fd(fd), path, mode, Some(&td))
    }

    /// See `kern_mkdirat` on the PS4 for a reference.
    #[allow(unused_variables)] // Remove this when mkdirat is being implemented.
    fn mkdirat(
        &self,
        at: At,
        path: &VPath,
        mode: u32, //TODO: probably create a wrapper type for this
        td: Option<&VThread>,
    ) -> Result<SysOut, SysErr> {
        // This will require relative lookups
        todo!()
    }

    /// See `vfs_byname` and `vfs_byname_kld` on the PS4 for a reference.
    fn find_config(name: impl AsRef<str>) -> Option<&'static FsConfig> {
        let mut name = name.as_ref();
        let mut conf = Some(&HOST);

        if name == "ffs" {
            name = "ufs";
        }

        while let Some(v) = conf {
            if v.name == name {
                return Some(v);
            }

            conf = v.next;
        }

        None
    }
}

bitflags! {
    /// Flags for [`Fs::sys_open()`].
    pub struct OpenFlags: u32 {
        const O_WRONLY = 0x00000001;
        const O_RDWR = 0x00000002;
        const O_ACCMODE = Self::O_WRONLY.bits() | Self::O_RDWR.bits();
        const O_SHLOCK = 0x00000010;
        const O_EXLOCK = 0x00000020;
        const O_TRUNC = 0x00000400;
        const O_EXEC = 0x00040000;
        const O_CLOEXEC = 0x00100000;
        const UNK1 = 0x00400000;
    }
}

impl OpenFlags {
    /// An implementation of `FFLAGS` macro.
    fn into_fflags(self) -> VFileFlags {
        VFileFlags::from_bits_truncate(self.bits() + 1)
    }
}

impl TryFrom<SysArg> for OpenFlags {
    type Error = TryFromIntError;

    fn try_from(value: SysArg) -> Result<Self, Self::Error> {
        Ok(Self::from_bits_retain(value.get().try_into()?))
    }
}

impl Display for OpenFlags {
    fn fmt(&self, f: &mut Formatter<'_>) -> std::fmt::Result {
        if self.0.is_empty() {
            f.write_str("empty")
        } else {
            self.0.fmt(f)
        }
    }
}

/// An implementation of `vfsconf` structure.
#[derive(Debug)]
pub struct FsConfig {
    name: &'static str,              // vfc_name
    ty: u32,                         // vfc_typenum
    next: Option<&'static FsConfig>, // vfc_list.next
    mount: fn(
        conf: &'static Self,
        cred: &Arc<Ucred>,
        path: VPathBuf,
        parent: Option<Arc<Vnode>>,
        opts: MountOpts,
        flags: MountFlags,
    ) -> Result<Mount, Box<dyn Errno>>,
}

#[derive(Debug)]
<<<<<<< HEAD

=======
/// Represents the fd arg for
>>>>>>> ae65120e
pub enum Offset {
    Current,
    Provided(u64),
}

#[derive(Debug)]
/// Represents the fd arg for *at syscalls
enum At {
    Cwd,
    Fd(i32),
}

pub enum Whence {
    Set = 0,     // SEEK_SET
    Current = 1, // SEEK_CUR
    End = 2,     // SEEK_END
    Data = 3,    // SEEK_DATA
    Hole = 4,    // SEEK_HOLE
}

impl TryFrom<i32> for Whence {
    type Error = SysErr;

    fn try_from(value: i32) -> Result<Self, Self::Error> {
        match value {
            0 => Ok(Self::Set),
            1 => Ok(Self::Current),
            2 => Ok(Self::End),
            3 => Ok(Self::Data),
            4 => Ok(Self::Hole),
            _ => Err(SysErr::Raw(EINVAL)),
        }
    }
}

pub struct IoVec {
    base: *const u8,
    len: usize,
}

impl IoVec {
    pub unsafe fn try_from_raw_parts(base: *const u8, len: usize) -> Result<Self, IoVecError> {
        Ok(Self { base, len })
    }
}

const UIO_MAXIOV: u32 = 1024;
const IOSIZE_MAX: usize = 0x7fffffff;

pub struct Uio<'a> {
    vecs: &'a [IoVec], // uio_iov + uio_iovcnt
    bytes_left: usize, // uio_resid
}

impl<'a> Uio<'a> {
    /// See `copyinuio` on the PS4 for a reference.
    pub unsafe fn copyin(first: *const IoVec, count: u32) -> Result<Self, CopyInUioError> {
        if count > UIO_MAXIOV {
            return Err(CopyInUioError::TooManyVecs);
        }

        let vecs = std::slice::from_raw_parts(first, count as usize);
        let bytes_left = vecs.iter().map(|v| v.len).try_fold(0, |acc, len| {
            if acc > IOSIZE_MAX - len {
                Err(CopyInUioError::MaxLenExceeded)
            } else {
                Ok(acc + len)
            }
        })?;

        Ok(Self { vecs, bytes_left })
    }
}

pub struct UioMut<'a> {
    vecs: &'a mut [IoVec], // uio_iov + uio_iovcnt
    bytes_left: usize,     // uio_resid
}

impl<'a> UioMut<'a> {
    /// See `copyinuio` on the PS4 for a reference.
    pub unsafe fn copyin(first: *mut IoVec, count: u32) -> Result<Self, CopyInUioError> {
        if count > UIO_MAXIOV {
            return Err(CopyInUioError::TooManyVecs);
        }

        let vecs = std::slice::from_raw_parts_mut(first, count as usize);
        let bytes_left = vecs.iter().map(|v| v.len).try_fold(0, |acc, len| {
            if acc > IOSIZE_MAX - len {
                Err(CopyInUioError::MaxLenExceeded)
            } else {
                Ok(acc + len)
            }
        })?;

        Ok(Self { vecs, bytes_left })
    }
}

bitflags! {
    /// Flags for *at() syscalls.
    struct AtFlags: i32 {
        const SYMLINK_NOFOLLOW = 0x200;
    }
}

impl TryFrom<SysArg> for AtFlags {
    type Error = TryFromIntError;

    fn try_from(value: SysArg) -> Result<Self, Self::Error> {
        Ok(Self::from_bits_retain(value.get().try_into()?))
    }
}

#[derive(Debug, Error, Errno)]
pub enum IoVecError {
    #[error("len exceed the maximum value")]
    #[errno(EINVAL)]
    MaxLenExceeded,
}

#[derive(Debug, Error, Errno)]
pub enum CopyInUioError {
    #[error("too many iovecs")]
    #[errno(EINVAL)]
    TooManyVecs,

    #[error("the sum of iovec lengths is too large")]
    #[errno(EINVAL)]
    MaxLenExceeded,
}

bitflags! {
    pub struct RevokeFlags: i32 {
        const REVOKE_ALL = 0x0001;
    }
}

struct PollFd {
    fd: i32,
    events: i16,  // TODO: this probably deserves its own type
    revents: i16, // likewise
}

/// Represents an error when FS was failed to initialized.
#[derive(Debug, Error)]
pub enum FsError {
    #[error("cannot mount devfs")]
    MountDevFailed(#[source] Box<dyn Errno>),

    #[error("cannot mount rootfs")]
    MountRootFailed(#[source] MountError),

    #[error("cannot lookup /dev")]
    LookupDevFailed(#[source] LookupError),
}

/// Represents an error when FS mounting fails.
#[derive(Debug, Error)]
pub enum MountError {
    #[error("fstype is too long")]
    FsTooLong,

    #[error("fspath is too long")]
    PathTooLong,

    #[error("fstype is not valid")]
    InvalidFs,

    #[error("fspath is not found")]
    LookupPathFailed(#[source] LookupError),

    #[error("cannot mount the filesystem")]
    MountFailed(#[source] Box<dyn Errno>),

    #[error("fspath is already mounted")]
    PathAlreadyMounted,
}

impl Errno for MountError {
    fn errno(&self) -> NonZeroI32 {
        match self {
            Self::FsTooLong | Self::PathTooLong => ENAMETOOLONG,
            Self::InvalidFs => ENODEV,
            Self::LookupPathFailed(e) => e.errno(),
            Self::MountFailed(e) => e.errno(),
            Self::PathAlreadyMounted => EBUSY,
        }
    }
}

/// Represents an error when [`Fs::open()`] fails.
#[derive(Debug, Error)]
pub enum OpenError {
    #[error("cannot lookup the file")]
    LookupFailed(#[source] LookupError),
}

impl Errno for OpenError {
    fn errno(&self) -> NonZeroI32 {
        match self {
            Self::LookupFailed(e) => e.errno(),
        }
    }
}

#[derive(Debug, Error)]
pub enum WriteError {}

impl Errno for WriteError {
    fn errno(&self) -> NonZeroI32 {
        todo!()
    }
}

#[derive(Debug, Error)]
pub enum IoctlError {
    #[error("Couldn't get file")]
    FailedToGetFile(#[from] GetFileError),

    #[error("Bad file flags {0:?}")]
    BadFileFlags(VFileFlags),

    #[error(transparent)]
    FileIoctlFailed(#[from] Box<dyn Errno>),
}

impl Errno for IoctlError {
    fn errno(&self) -> NonZeroI32 {
        match self {
            Self::FailedToGetFile(e) => e.errno(),
            Self::BadFileFlags(_) => EBADF,
            Self::FileIoctlFailed(e) => e.errno(),
        }
    }
}

/// Represents an error when [`Fs::lookup()`] fails.
#[derive(Debug, Error)]
pub enum LookupError {
    #[error("no such file or directory")]
    NotFound,

    #[error("cannot lookup '{1}' from component #{0}")]
    LookupFailed(usize, Box<str>, #[source] Box<dyn Errno>),
}

impl Errno for LookupError {
    fn errno(&self) -> NonZeroI32 {
        match self {
            Self::NotFound => ENOENT,
            Self::LookupFailed(_, _, e) => e.errno(),
        }
    }
}

#[derive(Debug, Error)]
pub enum RevokeError {
    #[error("failed to get file attr")]
    GetAttrError(#[source] Box<dyn Errno>),

    #[error("insufficient privilege")]
    PrivelegeError(#[from] PrivilegeError),

    #[error("failed to revoke access")]
    RevokeFailed(#[source] Box<dyn Errno>),
}

impl Errno for RevokeError {
    fn errno(&self) -> NonZeroI32 {
        match self {
            Self::GetAttrError(e) => e.errno(),
            Self::PrivelegeError(e) => e.errno(),
            Self::RevokeFailed(e) => e.errno(),
        }
    }
}
/// Represents an error when one of the stat syscalls fails
#[derive(Debug, Error)]
pub enum StatError {
    #[error("failed to get file")]
    FailedToGetFile(#[from] GetFileError),

    #[error("failed to get file attr")]
    GetAttrError(#[from] Box<dyn Errno>),
}

impl Errno for StatError {
    fn errno(&self) -> NonZeroI32 {
        match self {
            Self::FailedToGetFile(e) => e.errno(),
            Self::GetAttrError(e) => e.errno(),
        }
    }
}

static HOST: FsConfig = FsConfig {
    name: "exfatfs",
    ty: 0x2C,
    next: Some(&MLFS),
    mount: self::host::mount,
};

static MLFS: FsConfig = FsConfig {
    name: "mlfs",
    ty: 0xF1,
    next: Some(&UDF2),
    mount: |_, _, _, _, _, _| todo!("mount for mlfs"),
};

static UDF2: FsConfig = FsConfig {
    name: "udf2",
    ty: 0,
    next: Some(&DEVFS),
    mount: |_, _, _, _, _, _| todo!("mount for udf2"),
};

static DEVFS: FsConfig = FsConfig {
    name: "devfs",
    ty: 0x71,
    next: Some(&TMPFS),
    mount: self::dev::mount,
};

static TMPFS: FsConfig = FsConfig {
    name: "tmpfs",
    ty: 0x87,
    next: Some(&UNIONFS),
    mount: self::tmp::mount,
};

static UNIONFS: FsConfig = FsConfig {
    name: "unionfs",
    ty: 0x41,
    next: Some(&PROCFS),
    mount: |_, _, _, _, _, _| todo!("mount for unionfs"),
};

static PROCFS: FsConfig = FsConfig {
    name: "procfs",
    ty: 0x2,
    next: Some(&CD9660),
    mount: |_, _, _, _, _, _| todo!("mount for procfs"),
};

static CD9660: FsConfig = FsConfig {
    name: "cd9660",
    ty: 0xBD,
    next: Some(&UFS),
    mount: |_, _, _, _, _, _| todo!("mount for cd9660"),
};

static UFS: FsConfig = FsConfig {
    name: "ufs",
    ty: 0x35,
    next: Some(&NULLFS),
    mount: |_, _, _, _, _, _| todo!("mount for ufs"),
};

static NULLFS: FsConfig = FsConfig {
    name: "nullfs",
    ty: 0x29,
    next: Some(&PFS),
    mount: self::null::mount,
};

static PFS: FsConfig = FsConfig {
    name: "pfs",
    ty: 0xA4,
    next: None,
    mount: |_, _, _, _, _, _| todo!("mount for pfs"),
};<|MERGE_RESOLUTION|>--- conflicted
+++ resolved
@@ -900,11 +900,6 @@
 }
 
 #[derive(Debug)]
-<<<<<<< HEAD
-
-=======
-/// Represents the fd arg for
->>>>>>> ae65120e
 pub enum Offset {
     Current,
     Provided(u64),
