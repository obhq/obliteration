pub use self::file::*;
pub use self::host::*;
pub use self::item::*;
pub use self::mount::*;
pub use self::path::*;
pub use self::vnode::*;
use crate::errno::{Errno, EBADF, EINVAL, ENOENT, ENOTCAPABLE, ENOTTY};
use crate::info;
use crate::process::{VProc, VThread};
use crate::syscalls::{SysArg, SysErr, SysIn, SysOut, Syscalls};
use crate::ucred::{Privilege, Ucred};
use bitflags::bitflags;
use param::Param;
use std::any::Any;
use std::collections::HashMap;
use std::error::Error;
use std::fmt::{Display, Formatter};
use std::num::{NonZeroI32, TryFromIntError};
use std::path::PathBuf;
use std::sync::atomic::{AtomicI32, Ordering};
use std::sync::{Arc, RwLock};
use thiserror::Error;

mod dev;
mod file;
mod host;
mod item;
mod mount;
mod path;
mod vnode;

/// A virtual filesystem for emulating a PS4 filesystem.
#[derive(Debug)]
pub struct Fs {
    vp: Arc<VProc>,
    mounts: RwLock<Vec<Mount>>, // mountlist
    opens: AtomicI32,           // openfiles
    root: Arc<Vnode>,           // rootvnode
}

impl Fs {
    pub fn new<S, G>(
        system: S,
        game: G,
        param: &Arc<Param>,
        cred: &Ucred,
        vp: &Arc<VProc>,
        sys: &mut Syscalls,
    ) -> Arc<Self>
    where
        S: Into<PathBuf>,
        G: Into<PathBuf>,
    {
        let mut mounts = Vec::new();

        // TODO: It seems like the PS4 will mount devfs as an initial rootfs. See vfs_mountroot for
        // more details.
        let mut root = Mount::new(&HOST, cred.clone());
        let mut opts: HashMap<String, Box<dyn Any>> = HashMap::new();

        opts.insert("system".into(), Box::new(system.into()));
        opts.insert("game".into(), Box::new(game.into()));
        opts.insert("param".into(), Box::new(param.clone()));

        if let Err(e) = (root.vfs().ops.mount)(&mut root, opts) {
            panic!("Cannot mount rootfs: {e}.");
        }

        mounts.push(root);

        // Install syscall handlers.
        let fs = Arc::new(Self {
            vp: vp.clone(),
            mounts: RwLock::new(mounts),
            opens: AtomicI32::new(0),
            root: Arc::new(Vnode::new()), // TODO: Check how this constructed on the PS4.
        });

        sys.register(4, &fs, Self::sys_write);
        sys.register(5, &fs, Self::sys_open);
        sys.register(6, &fs, Self::sys_close);
        sys.register(54, &fs, Self::sys_ioctl);
        sys.register(56, &fs, Self::sys_revoke);

        fs
    }

    pub fn app(&self) -> Arc<VPathBuf> {
        let mounts = self.mounts.read().unwrap();
        let root = mounts.first().unwrap();
        let host = root.data().unwrap().downcast_ref::<HostFs>().unwrap();

        host.app().clone()
    }

    pub fn root(&self) -> &Arc<Vnode> {
        &self.root
    }

    /// See `namei` on the PS4 for a reference.
    pub fn namei(&self, nd: &mut NameiData) -> Result<FsItem, FsError> {
        nd.cnd.cred = nd.cnd.thread.map(|v| v.cred());
        nd.cnd.flags.remove(NameiFlags::TRAILINGSLASH);
        nd.cnd.pnbuf = nd.dirp.as_bytes().to_vec();

        if nd.cnd.flags.intersects(NameiFlags::AUDITVNODE1) {
            // TODO: Implement this.
        }

        if nd.cnd.flags.intersects(NameiFlags::AUDITVNODE2) {
            todo!("namei with AUDITVNODE2");
        }

        if nd.cnd.pnbuf.is_empty() {
            return Err(FsError::NotFound);
        }

        nd.loopcnt = 0;

        // TODO: Implement ktrnamei.
        nd.rootdir = self.vp.files().root().clone();
        nd.topdir = Some(self.vp.files().jail().clone());

        let mut dp = if nd.cnd.pnbuf[0] != b'/' {
            todo!("namei with relative path");
        } else {
            self.vp.files().cwd().clone()
        };

        if nd.startdir.is_some() {
            todo!("namei with ni_startdir");
        }

        // TODO: Implement SDT_PROBE.
        #[allow(clippy::never_loop)] // TODO: Remove this once this loop is fully implemented.
        loop {
            nd.cnd.nameptr = 0;

            if nd.cnd.pnbuf[nd.cnd.nameptr] == b'/' {
                if nd.strictrelative != 0 {
                    return Err(FsError::AbsolutePath);
                }

                loop {
                    nd.cnd.nameptr += 1;

                    if nd
                        .cnd
                        .pnbuf
                        .get(nd.cnd.nameptr)
                        .filter(|&v| *v == b'/')
                        .is_none()
                    {
                        break;
                    }
                }

                dp = nd.rootdir.as_ref().unwrap().clone();
            }

            nd.startdir = Some(dp);

            // TODO: Implement the remaining logics from the PS4 when lookup is success.
            // TODO: Implement SDT_PROBE when lookup is failed.
            break self.lookup(nd);
        }
    }

    fn lookup(&self, nd: &mut NameiData) -> Result<FsItem, FsError> {
        nd.cnd.flags.remove(NameiFlags::GIANTHELD);
        nd.cnd.flags.remove(NameiFlags::ISSYMLINK);

        // TODO: Implement the remaining logics from the PS4.
        let item = match nd.dirp {
            "/dev/console" => FsItem::Device(VDev::Console),
            "/dev/dipsw" => FsItem::Device(VDev::Dipsw),
            "/dev/deci_tty6" => FsItem::Device(VDev::DeciTty6),
            "/dev/dmem0" => FsItem::Device(VDev::Dmem0),
            "/dev/dmem1" => FsItem::Device(VDev::Dmem1),
            "/dev/dmem2" => FsItem::Device(VDev::Dmem2),
            _ => {
                let mounts = self.mounts.read().unwrap();
                let root = mounts.first().unwrap();
                let host = root.data().unwrap().downcast_ref::<HostFs>().unwrap();

                host.resolve(VPath::new(nd.dirp).unwrap())
                    .ok_or(FsError::NotFound)?
            }
        };

        Ok(item)
    }

    /// See `falloc_noinstall_budget` on the PS4 for a reference.
    fn alloc(self: &Arc<Self>) -> VFile {
        // TODO: Check if openfiles exceed rlimit.
        // TODO: Implement budget_resource_use.
        self.opens.fetch_add(1, Ordering::Relaxed);

        VFile::new(self)
    }

    fn revoke<P: Into<VPathBuf>>(&self, _path: P) {
        // TODO: Implement this.
    }

    fn sys_write(self: &Arc<Self>, i: &SysIn) -> Result<SysOut, SysErr> {
        let fd: i32 = i.args[0].try_into().unwrap();
        let ptr: *const u8 = i.args[1].into();
        let len: usize = i.args[2].try_into().unwrap();

        if len > 0x7fffffff {
            return Err(SysErr::Raw(EINVAL));
        }

        let buf = unsafe { std::slice::from_raw_parts(ptr, len) };

        let file = self.vp.files().get(fd).ok_or(SysErr::Raw(EBADF))?;
        let ops = file.ops().ok_or(SysErr::Raw(EBADF))?;

        let td = VThread::current().unwrap();

        info!("Writing {len} bytes to fd {fd}.");

        let bytes_written = ops.write(file.as_ref(), buf, td.cred(), td.as_ref())?;

        Ok(bytes_written.into())
    }

    fn sys_open(self: &Arc<Self>, i: &SysIn) -> Result<SysOut, SysErr> {
        // Get arguments.
        let path = unsafe { i.args[0].to_path()?.unwrap() };
        let flags: OpenFlags = i.args[1].try_into().unwrap();
        let mode: u32 = i.args[2].try_into().unwrap();

        // Check flags.
        if flags.intersects(OpenFlags::O_EXEC) {
            if flags.intersects(OpenFlags::O_ACCMODE) {
                return Err(SysErr::Raw(EINVAL));
            }
        } else if flags.contains(OpenFlags::O_ACCMODE) {
            return Err(SysErr::Raw(EINVAL));
        }

        // Allocate file object.
        let mut file = self.alloc();

        // Get full path.
        if flags.intersects(OpenFlags::UNK1) {
            todo!("open({path}) with flags & 0x400000 != 0");
        } else if flags.intersects(OpenFlags::O_SHLOCK) {
            todo!("open({path}) with flags & O_SHLOCK");
        } else if flags.intersects(OpenFlags::O_EXLOCK) {
            todo!("open({path}) with flags & O_EXLOCK");
        } else if flags.intersects(OpenFlags::O_TRUNC) {
            todo!("open({path}) with flags & O_TRUNC");
        } else if mode != 0 {
            todo!("open({path}, {flags}) with mode = {mode}");
        }

        info!("Opening {path} with flags = {flags}.");

        // Lookup file.
        let td = VThread::current().unwrap();
        let mut nd = NameiData {
            dirp: path,
            startdir: None,
            rootdir: None,
            topdir: None,
            strictrelative: 0,
            loopcnt: 0,
            cnd: ComponentName {
                flags: NameiFlags::from_bits_retain(0x5000040),
                thread: Some(&td),
                cred: None,
                pnbuf: Vec::new(),
                nameptr: 0,
            },
        };

        *file.flags_mut() = flags.to_fflags();
        file.set_ops(Some(self.namei(&mut nd)?.open()?));

        // Install to descriptor table.
        let fd = self.vp.files().alloc(Arc::new(file));

        info!("File descriptor {fd} was allocated for {path}.");

        Ok(fd.into())
    }

    fn sys_close(self: &Arc<Self>, i: &SysIn) -> Result<SysOut, SysErr> {
        let fd: i32 = i.args[0].try_into().unwrap();

        info!("Closing fd {fd}.");

        self.vp.files().free(fd)?;

        Ok(SysOut::ZERO)
    }

    fn sys_ioctl(self: &Arc<Self>, i: &SysIn) -> Result<SysOut, SysErr> {
        const IOC_VOID: u64 = 0x20000000;
        const IOC_OUT: u64 = 0x40000000;
        const IOC_IN: u64 = 0x80000000;
        const IOCPARM_MASK: u64 = 0x1FFF;

        let fd: i32 = i.args[0].try_into().unwrap();
        let mut com: u64 = i.args[1].into();
        let data_arg: *mut u8 = i.args[2].into();

        if com > 0xffffffff {
            com &= 0xffffffff;
        }

        let size: usize = ((com >> 16) & IOCPARM_MASK) as usize;

        if com & (IOC_VOID | IOC_OUT | IOC_IN) == 0
            || com & (IOC_OUT | IOC_IN) != 0 && size == 0
            || com & IOC_VOID != 0 && size != 0 && size != 4
        {
            return Err(SysErr::Raw(ENOTTY));
        }

        let mut vec = vec![0u8; size];

        // Get data.
        let data = if size == 0 {
            &mut []
        } else if com & IOC_VOID != 0 {
            todo!("ioctl with com & IOC_VOID != 0");
        } else {
            &mut vec[..]
        };

        if com & IOC_IN != 0 {
            todo!("ioctl with IOC_IN");
        } else if com & IOC_OUT != 0 {
            data.fill(0);
        }

        // Get target file.
        let file = self.vp.files().get(fd).ok_or(SysErr::Raw(EBADF))?;
        let ops = file.ops().ok_or(SysErr::Raw(EBADF))?;

        if !file
            .flags()
            .intersects(VFileFlags::FREAD | VFileFlags::FWRITE)
        {
            return Err(SysErr::Raw(EBADF));
        }

        // Execute the operation.
        let td = VThread::current().unwrap();

        info!("Executing ioctl({com:#x}) on {file}.");

        match com {
            0x20006601 => todo!("ioctl with com = 0x20006601"),
            0x20006602 => todo!("ioctl with com = 0x20006602"),
            0x8004667d => todo!("ioctl with com = 0x8004667d"),
            0x8004667e => todo!("ioctl with com = 0x8004667e"),
            _ => {}
        }

        ops.ioctl(&file, com, data, td.cred(), &td)?;

        if com & IOC_OUT != 0 {
            unsafe {
                std::ptr::copy_nonoverlapping(data.as_ptr(), data_arg, size);
            }
        }

        Ok(SysOut::ZERO)
    }

    fn sys_revoke(self: &Arc<Self>, i: &SysIn) -> Result<SysOut, SysErr> {
        let path = unsafe { i.args[0].to_path()?.unwrap() };

        info!("Revoking access to {path}.");

        // Check current thread privilege.
        let td = VThread::current().unwrap();

        td.priv_check(Privilege::SCE683)?;

        // TODO: Check vnode::v_rdev.
        let mut nd = NameiData {
            dirp: path,
            startdir: None,
            rootdir: None,
            topdir: None,
            strictrelative: 0,
            loopcnt: 0,
            cnd: ComponentName {
                flags: NameiFlags::from_bits_retain(0x5000044),
                thread: Some(&td),
                cred: None,
                pnbuf: Vec::new(),
                nameptr: 0,
            },
        };

        let file = self.namei(&mut nd)?;

        if !file.is_character() {
            return Err(SysErr::Raw(EINVAL));
        }

        // TODO: It seems like the initial ucred of the process is either root or has PRIV_VFS_ADMIN
        // privilege.
        self.revoke(path);

        Ok(SysOut::ZERO)
    }
}

/// An implementation of `nameidata`.
pub struct NameiData<'a> {
    pub dirp: &'a str,                // ni_dirp
    pub startdir: Option<Arc<Vnode>>, // ni_startdir
    pub rootdir: Option<Arc<Vnode>>,  // ni_rootdir
    pub topdir: Option<Arc<Vnode>>,   // ni_topdir
    pub strictrelative: i32,          // ni_strictrelative
    pub loopcnt: u32,                 // ni_loopcnt
    pub cnd: ComponentName<'a>,       // ni_cnd
}

/// An implementation of `componentname`.
pub struct ComponentName<'a> {
    pub flags: NameiFlags,           // cn_flags
    pub thread: Option<&'a VThread>, // cn_thread
    pub cred: Option<&'a Ucred>,     // cn_cred
    pub pnbuf: Vec<u8>,              // cn_pnbuf
    pub nameptr: usize,              // cn_nameptr
}

bitflags! {
    #[derive(Clone, Copy)]
    pub struct NameiFlags: u64 {
        const HASBUF = 0x00000400;
        const ISSYMLINK = 0x00010000;
        const GIANTHELD = 0x02000000;
        const AUDITVNODE1 = 0x04000000;
        const AUDITVNODE2 = 0x08000000;
        const TRAILINGSLASH = 0x10000000;
    }
}

bitflags! {
    /// Flags for [`Fs::sys_open()`].
    struct OpenFlags: u32 {
        const O_WRONLY = 0x00000001;
        const O_RDWR = 0x00000002;
        const O_ACCMODE = Self::O_WRONLY.bits() | Self::O_RDWR.bits();
        const O_SHLOCK = 0x00000010;
        const O_EXLOCK = 0x00000020;
        const O_TRUNC = 0x00000400;
        const O_EXEC = 0x00040000;
        const O_CLOEXEC = 0x00100000;
        const UNK1 = 0x00400000;
    }
}

impl OpenFlags {
    /// An implementation of `FFLAGS` macro.
    fn to_fflags(self) -> VFileFlags {
        VFileFlags::from_bits_truncate(self.bits() + 1)
    }
}

impl TryFrom<SysArg> for OpenFlags {
    type Error = TryFromIntError;

    fn try_from(value: SysArg) -> Result<Self, Self::Error> {
        Ok(Self::from_bits_retain(value.get().try_into()?))
    }
}

impl Display for OpenFlags {
    fn fmt(&self, f: &mut Formatter<'_>) -> std::fmt::Result {
        if self.0.is_empty() {
            f.write_str("empty")
        } else {
            self.0.fmt(f)
        }
    }
}

/// An implementation of `vfsconf` structure.
#[derive(Debug)]
pub struct FsConfig {
    version: u32,                    // vfc_version
    name: &'static str,              // vfc_name
    ops: &'static FsOps,             // vfc_vfsops
    ty: i32,                         // vfc_typenum
    refcount: AtomicI32,             // vfc_refcount
    next: Option<&'static FsConfig>, // vfc_list.next
}

/// An implementation of `vfsops` structure.
#[derive(Debug)]
struct FsOps {
    mount: fn(&mut Mount, HashMap<String, Box<dyn Any>>) -> Result<(), Box<dyn Error>>,
}

/// Represents an error when the operation of virtual filesystem is failed.
#[derive(Debug, Error)]
pub enum FsError {
    #[error("no such file or directory")]
    NotFound,

    #[error("path is absolute")]
    AbsolutePath,
}

impl Errno for FsError {
    fn errno(&self) -> NonZeroI32 {
        match self {
            Self::NotFound => ENOENT,
            Self::AbsolutePath => ENOTCAPABLE,
        }
    }
}

<<<<<<< HEAD
static CONFIGS: &FsConfig = &EXFAT;

static EXFAT: FsConfig = FsConfig {
=======
static HOST: FsConfig = FsConfig {
>>>>>>> 649f2564
    version: 0x19660120,
    name: "exfatfs", // TODO: Seems like the PS4 use exfat as a root FS.
    ops: &self::host::HOST_OPS,
    ty: 0x2C,
    refcount: AtomicI32::new(0),
    next: Some(&MLFS),
};

static MLFS: FsConfig = FsConfig {
    version: 0x19660120,
    name: "mlfs",
    ops: &MLFS_OPS,
    ty: 0xF1,
    refcount: AtomicI32::new(0),
    next: Some(&UDF2),
};

static MLFS_OPS: FsOps = FsOps {
    mount: |_, _| todo!("mount for mlfs"),
};

static UDF2: FsConfig = FsConfig {
    version: 0x19660120,
    name: "udf2",
    ops: &UDF2_OPS,
    ty: 0,
    refcount: AtomicI32::new(0),
    next: Some(&DEVFS),
};

static UDF2_OPS: FsOps = FsOps {
    mount: |_, _| todo!("mount for udf2"),
};

static DEVFS: FsConfig = FsConfig {
    version: 0x19660120,
    name: "devfs",
    ops: &DEVFS_OPS,
    ty: 0x71,
    refcount: AtomicI32::new(0),
    next: Some(&TMPFS),
};

static DEVFS_OPS: FsOps = FsOps {
    mount: |_, _| todo!("mount for devfs"),
};

static TMPFS: FsConfig = FsConfig {
    version: 0x19660120,
    name: "tmpfs",
    ops: &TMPFS_OPS,
    ty: 0x87,
    refcount: AtomicI32::new(0),
    next: Some(&UNIONFS),
};

static TMPFS_OPS: FsOps = FsOps {
    mount: |_, _| todo!("mount for tmpfs"),
};

static UNIONFS: FsConfig = FsConfig {
    version: 0x19660120,
    name: "unionfs",
    ops: &UNIONFS_OPS,
    ty: 0x41,
    refcount: AtomicI32::new(0),
    next: Some(&PROCFS),
};

static UNIONFS_OPS: FsOps = FsOps {
    mount: |_, _| todo!("mount for unionfs"),
};

static PROCFS: FsConfig = FsConfig {
    version: 0x19660120,
    name: "procfs",
    ops: &PROCFS_OPS,
    ty: 0x2,
    refcount: AtomicI32::new(0),
    next: Some(&CD9660),
};

static PROCFS_OPS: FsOps = FsOps {
    mount: |_, _| todo!("mount for procfs"),
};

static CD9660: FsConfig = FsConfig {
    version: 0x19660120,
    name: "cd9660",
    ops: &CD9660_OPS,
    ty: 0xBD,
    refcount: AtomicI32::new(0),
    next: Some(&UFS),
};

static CD9660_OPS: FsOps = FsOps {
    mount: |_, _| todo!("mount for cd9660"),
};

static UFS: FsConfig = FsConfig {
    version: 0x19660120,
    name: "ufs",
    ops: &UFS_OPS,
    ty: 0x35,
    refcount: AtomicI32::new(0),
    next: Some(&NULLFS),
};

static UFS_OPS: FsOps = FsOps {
    mount: |_, _| todo!("mount for ufs"),
};

static NULLFS: FsConfig = FsConfig {
    version: 0x19660120,
    name: "nullfs",
    ops: &NULLFS_OPS,
    ty: 0x29,
    refcount: AtomicI32::new(0),
    next: Some(&PFS),
};

static NULLFS_OPS: FsOps = FsOps {
    mount: |_, _| todo!("mount for nullfs"),
};

static PFS: FsConfig = FsConfig {
    version: 0x19660120,
    name: "pfs",
    ops: &PFS_OPS,
    ty: 0xA4,
    refcount: AtomicI32::new(0),
    next: None,
};

static PFS_OPS: FsOps = FsOps {
    mount: |_, _| todo!("mount for pfs"),
};<|MERGE_RESOLUTION|>--- conflicted
+++ resolved
@@ -523,13 +523,7 @@
     }
 }
 
-<<<<<<< HEAD
-static CONFIGS: &FsConfig = &EXFAT;
-
-static EXFAT: FsConfig = FsConfig {
-=======
 static HOST: FsConfig = FsConfig {
->>>>>>> 649f2564
     version: 0x19660120,
     name: "exfatfs", // TODO: Seems like the PS4 use exfat as a root FS.
     ops: &self::host::HOST_OPS,
