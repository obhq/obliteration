--- conflicted
+++ resolved
@@ -1,10 +1,5 @@
-<<<<<<< HEAD
-use super::{unixify_access, Access, IoCmd, Mode, Mount, OpenFlags, VFile};
-use crate::errno::{Errno, ENOTDIR, EOPNOTSUPP, EPERM};
-=======
 use super::{unixify_access, Access, IoCmd, Mode, Mount, OpenFlags, RevokeFlags, VFile};
 use crate::errno::{Errno, ENOTDIR, ENOTTY, EOPNOTSUPP, EPERM};
->>>>>>> e965dd71
 use crate::process::VThread;
 use crate::ucred::{Gid, Uid};
 use gmtx::{Gutex, GutexGroup, GutexWriteGuard};
@@ -100,11 +95,7 @@
         data: &mut [u8],
         td: Option<&VThread>,
     ) -> Result<(), Box<dyn Errno>> {
-<<<<<<< HEAD
-        todo!()
-=======
         self.backend.clone().ioctl(self, cmd, data, td)
->>>>>>> e965dd71
     }
 
     pub fn lookup(
