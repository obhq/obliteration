--- conflicted
+++ resolved
@@ -232,13 +232,12 @@
         self.mode
     }
 
-<<<<<<< HEAD
     pub fn size(&self) -> u64 {
         self.size
-=======
+    }
+  
     pub fn set_fsid(&mut self, fsid: u32) {
         self.fsid = fsid;
->>>>>>> 8dd68be6
     }
 }
 
