use super::{IoCmd, Offset, Stat, Uio, UioMut, Vnode};
use crate::dmem::BlockPool;
use crate::errno::Errno;
<<<<<<< HEAD
use crate::errno::{ENOTTY, ENXIO, EOPNOTSUPP};
=======
use crate::errno::{ENOTTY, ENXIO};
>>>>>>> ae65120e
use crate::kqueue::KernelQueue;
use crate::net::Socket;
use crate::process::VThread;
use bitflags::bitflags;
use macros::Errno;
use std::fmt::Debug;
use std::io::{Read, Seek, SeekFrom, Write};
use std::sync::Arc;
use thiserror::Error;

/// An implementation of `file` structure.
#[derive(Debug)]
pub struct VFile {
    backend: VFileType, // f_type
    flags: VFileFlags,  // f_flag
}

impl VFile {
    pub(super) fn new(backend: VFileType) -> Self {
        Self {
            backend,
            flags: VFileFlags::empty(),
        }
    }

    pub fn flags(&self) -> VFileFlags {
        self.flags
    }

    pub fn flags_mut(&mut self) -> &mut VFileFlags {
        &mut self.flags
    }

    /// See `dofileread` on the PS4 for a reference.
    pub fn do_read(
        &self,
        mut uio: UioMut,
        off: Offset,
        td: Option<&VThread>,
    ) -> Result<usize, Box<dyn Errno>> {
        if uio.bytes_left == 0 {
            return Ok(0);
        }

        // TODO: consider implementing ktrace.

        let res = self.read(&mut uio, td);

        if let Err(ref e) = res {
            todo!()
        }

        res
<<<<<<< HEAD
    }

    /// See `dofilewrite` on the PS4 for a reference.
    pub fn do_write(
        &self,
        mut uio: Uio,
        off: Offset,
        td: Option<&VThread>,
    ) -> Result<usize, Box<dyn Errno>> {
        // TODO: consider implementing ktrace.
        // TODO: implement bwillwrite.

        let res = self.write(&mut uio, td);

        if let Err(ref e) = res {
            todo!()
        }

        res
    }

    fn read(&self, buf: &mut UioMut, td: Option<&VThread>) -> Result<usize, Box<dyn Errno>> {
        match &self.backend {
            VFileType::Vnode(vn) => vn.read(self, buf, td),
            VFileType::Socket(so) | VFileType::IpcSocket(so) => so.read(self, buf, td),
            VFileType::KernelQueue(kq) => kq.read(self, buf, td),
            VFileType::Blockpool(bp) => bp.read(self, buf, td),
        }
    }

=======
    }

    /// See `dofilewrite` on the PS4 for a reference.
    pub fn do_write(
        &self,
        mut uio: Uio,
        off: Offset,
        td: Option<&VThread>,
    ) -> Result<usize, Box<dyn Errno>> {
        // TODO: consider implementing ktrace.
        // TODO: implement bwillwrite.

        let res = self.write(&mut uio, td);

        if let Err(ref e) = res {
            todo!()
        }

        res
    }

    fn read(&self, buf: &mut UioMut, td: Option<&VThread>) -> Result<usize, Box<dyn Errno>> {
        match &self.backend {
            VFileType::Vnode(vn) => vn.read(self, buf, td),
            VFileType::Socket(so) | VFileType::IpcSocket(so) => so.read(self, buf, td),
            VFileType::KernelQueue(kq) => kq.read(self, buf, td),
            VFileType::Blockpool(bp) => bp.read(self, buf, td),
        }
    }

>>>>>>> ae65120e
    fn write(&self, buf: &mut Uio, td: Option<&VThread>) -> Result<usize, Box<dyn Errno>> {
        match &self.backend {
            VFileType::Vnode(vn) => vn.write(self, buf, td),
            VFileType::Socket(so) | VFileType::IpcSocket(so) => so.write(self, buf, td),
            VFileType::KernelQueue(kq) => kq.write(self, buf, td),
            VFileType::Blockpool(bp) => bp.write(self, buf, td),
        }
    }

    /// See `fo_ioctl` on the PS4 for a reference.
    pub fn ioctl(
        &self,
        cmd: IoCmd,
        data: &mut [u8],
        td: Option<&VThread>,
    ) -> Result<(), Box<dyn Errno>> {
        match &self.backend {
            VFileType::Vnode(vn) => vn.ioctl(self, cmd, data, td),
            VFileType::Socket(so) | VFileType::IpcSocket(so) => so.ioctl(self, cmd, data, td),
            VFileType::KernelQueue(kq) => kq.ioctl(self, cmd, data, td),
            VFileType::Blockpool(bp) => bp.ioctl(self, cmd, data, td),
        }
    }

    pub fn stat(&self, td: Option<&VThread>) -> Result<Stat, Box<dyn Errno>> {
        match &self.backend {
            VFileType::Vnode(vn) => vn.stat(self, td),
            VFileType::Socket(so) | VFileType::IpcSocket(so) => so.stat(self, td),
            VFileType::KernelQueue(kq) => kq.stat(self, td),
            VFileType::Blockpool(bp) => bp.stat(self, td),
        }
    }

    pub fn is_seekable(&self) -> bool {
        matches!(self.backend, VFileType::Vnode(_))
    }
}

impl Seek for VFile {
    fn seek(&mut self, _pos: SeekFrom) -> std::io::Result<u64> {
        todo!()
    }
}

impl Read for VFile {
    fn read(&mut self, buf: &mut [u8]) -> std::io::Result<usize> {
        todo!()
    }
}

impl Write for VFile {
    fn write(&mut self, buf: &[u8]) -> std::io::Result<usize> {
        todo!()
    }

    fn flush(&mut self) -> std::io::Result<()> {
        todo!()
    }
}

/// Type of [`VFile`].
#[derive(Debug)]
#[rustfmt::skip]
pub enum VFileType {
    Vnode(Arc<Vnode>),             // DTYPE_VNODE = 1
    Socket(Arc<Socket>),           // DTYPE_SOCKET = 2,
    KernelQueue(Arc<KernelQueue>), // DTYPE_KQUEUE = 5,
    IpcSocket(Arc<Socket>),        // DTYPE_IPCSOCKET = 15,
    Blockpool(Arc<BlockPool>),     // DTYPE_BLOCKPOOL = 17,
}

bitflags! {
    /// Flags for [`VFile`].
    #[derive(Debug, Clone, Copy)]
    pub struct VFileFlags: u32 {
        const READ = 0x00000001; // FREAD
        const WRITE = 0x00000002; // FWRITE
    }
}

<<<<<<< HEAD
/// An implementation of `fileops` structure.
pub trait FileBackend: Debug + Send + Sync + 'static {
    #[allow(unused_variables)]
    fn read(
        self: &Arc<Self>,
        file: &VFile,
        buf: &mut UioMut,
        td: Option<&VThread>,
    ) -> Result<usize, Box<dyn Errno>> {
        Err(Box::new(DefaultError::ReadNotSupported))
    }

    #[allow(unused_variables)]
    fn write(
        self: &Arc<Self>,
        file: &VFile,
        buf: &mut Uio,
        td: Option<&VThread>,
    ) -> Result<usize, Box<dyn Errno>> {
        Err(Box::new(DefaultError::WriteNotSupported))
    }

    #[allow(unused_variables)]
    fn ioctl(
        self: &Arc<Self>,
        file: &VFile,
        cmd: IoCmd,
        data: &mut [u8],
        td: Option<&VThread>,
    ) -> Result<(), Box<dyn Errno>> {
        Err(Box::new(DefaultError::IoctlNotSupported))
    }

    #[allow(unused_variables)]
    fn stat(self: &Arc<Self>, file: &VFile, td: Option<&VThread>) -> Result<Stat, Box<dyn Errno>>;
=======
bitflags! {
    #[derive(Debug, Clone, Copy)]
    pub struct VFileOpsFlags: u32 {
        const PASSABLE = 0x00000001; // DFLAG_PASSABLE
        const SEEKABLE = 0x00000002; // DFLAG_SEEKABLE
    }
}

/// An implementation of `fileops` structure.
pub trait FileBackend: Debug + Send + Sync + 'static {
    #[allow(unused_variables)]
    fn read(
        self: &Arc<Self>,
        file: &VFile,
        buf: &mut UioMut,
        td: Option<&VThread>,
    ) -> Result<usize, Box<dyn Errno>> {
        Err(Box::new(DefaultError::ReadNotSupported))
    }

    #[allow(unused_variables)]
    fn write(
        self: &Arc<Self>,
        file: &VFile,
        buf: &mut Uio,
        td: Option<&VThread>,
    ) -> Result<usize, Box<dyn Errno>> {
        Err(Box::new(DefaultError::WriteNotSupported))
    }

    #[allow(unused_variables)]
    fn ioctl(
        self: &Arc<Self>,
        file: &VFile,
        cmd: IoCmd,
        data: &mut [u8],
        td: Option<&VThread>,
    ) -> Result<(), Box<dyn Errno>> {
        Err(Box::new(DefaultError::IoctlNotSupported))
    }

    #[allow(unused_variables)]
    fn stat(self: &Arc<Self>, file: &VFile, td: Option<&VThread>) -> Result<Stat, Box<dyn Errno>>;

    fn flags(&self) -> VFileOpsFlags {
        VFileOpsFlags::empty()
    }
>>>>>>> ae65120e
}

#[derive(Debug, Error, Errno)]
pub enum DefaultError {
    #[error("reading is not supported")]
    #[errno(ENXIO)]
    ReadNotSupported,

    #[error("writing is not supported")]
    #[errno(ENXIO)]
    WriteNotSupported,

    #[error("iocll is not supported")]
    #[errno(ENOTTY)]
    IoctlNotSupported,
<<<<<<< HEAD

    #[error("operation is not supported")]
    #[errno(EOPNOTSUPP)]
    OperationNotSupported,
=======
>>>>>>> ae65120e
}<|MERGE_RESOLUTION|>--- conflicted
+++ resolved
@@ -1,11 +1,7 @@
 use super::{IoCmd, Offset, Stat, Uio, UioMut, Vnode};
 use crate::dmem::BlockPool;
 use crate::errno::Errno;
-<<<<<<< HEAD
 use crate::errno::{ENOTTY, ENXIO, EOPNOTSUPP};
-=======
-use crate::errno::{ENOTTY, ENXIO};
->>>>>>> ae65120e
 use crate::kqueue::KernelQueue;
 use crate::net::Socket;
 use crate::process::VThread;
@@ -59,7 +55,7 @@
         }
 
         res
-<<<<<<< HEAD
+
     }
 
     /// See `dofilewrite` on the PS4 for a reference.
@@ -90,38 +86,6 @@
         }
     }
 
-=======
-    }
-
-    /// See `dofilewrite` on the PS4 for a reference.
-    pub fn do_write(
-        &self,
-        mut uio: Uio,
-        off: Offset,
-        td: Option<&VThread>,
-    ) -> Result<usize, Box<dyn Errno>> {
-        // TODO: consider implementing ktrace.
-        // TODO: implement bwillwrite.
-
-        let res = self.write(&mut uio, td);
-
-        if let Err(ref e) = res {
-            todo!()
-        }
-
-        res
-    }
-
-    fn read(&self, buf: &mut UioMut, td: Option<&VThread>) -> Result<usize, Box<dyn Errno>> {
-        match &self.backend {
-            VFileType::Vnode(vn) => vn.read(self, buf, td),
-            VFileType::Socket(so) | VFileType::IpcSocket(so) => so.read(self, buf, td),
-            VFileType::KernelQueue(kq) => kq.read(self, buf, td),
-            VFileType::Blockpool(bp) => bp.read(self, buf, td),
-        }
-    }
-
->>>>>>> ae65120e
     fn write(&self, buf: &mut Uio, td: Option<&VThread>) -> Result<usize, Box<dyn Errno>> {
         match &self.backend {
             VFileType::Vnode(vn) => vn.write(self, buf, td),
@@ -202,8 +166,6 @@
     }
 }
 
-<<<<<<< HEAD
-/// An implementation of `fileops` structure.
 pub trait FileBackend: Debug + Send + Sync + 'static {
     #[allow(unused_variables)]
     fn read(
@@ -238,55 +200,6 @@
 
     #[allow(unused_variables)]
     fn stat(self: &Arc<Self>, file: &VFile, td: Option<&VThread>) -> Result<Stat, Box<dyn Errno>>;
-=======
-bitflags! {
-    #[derive(Debug, Clone, Copy)]
-    pub struct VFileOpsFlags: u32 {
-        const PASSABLE = 0x00000001; // DFLAG_PASSABLE
-        const SEEKABLE = 0x00000002; // DFLAG_SEEKABLE
-    }
-}
-
-/// An implementation of `fileops` structure.
-pub trait FileBackend: Debug + Send + Sync + 'static {
-    #[allow(unused_variables)]
-    fn read(
-        self: &Arc<Self>,
-        file: &VFile,
-        buf: &mut UioMut,
-        td: Option<&VThread>,
-    ) -> Result<usize, Box<dyn Errno>> {
-        Err(Box::new(DefaultError::ReadNotSupported))
-    }
-
-    #[allow(unused_variables)]
-    fn write(
-        self: &Arc<Self>,
-        file: &VFile,
-        buf: &mut Uio,
-        td: Option<&VThread>,
-    ) -> Result<usize, Box<dyn Errno>> {
-        Err(Box::new(DefaultError::WriteNotSupported))
-    }
-
-    #[allow(unused_variables)]
-    fn ioctl(
-        self: &Arc<Self>,
-        file: &VFile,
-        cmd: IoCmd,
-        data: &mut [u8],
-        td: Option<&VThread>,
-    ) -> Result<(), Box<dyn Errno>> {
-        Err(Box::new(DefaultError::IoctlNotSupported))
-    }
-
-    #[allow(unused_variables)]
-    fn stat(self: &Arc<Self>, file: &VFile, td: Option<&VThread>) -> Result<Stat, Box<dyn Errno>>;
-
-    fn flags(&self) -> VFileOpsFlags {
-        VFileOpsFlags::empty()
-    }
->>>>>>> ae65120e
 }
 
 #[derive(Debug, Error, Errno)]
@@ -302,11 +215,8 @@
     #[error("iocll is not supported")]
     #[errno(ENOTTY)]
     IoctlNotSupported,
-<<<<<<< HEAD
 
     #[error("operation is not supported")]
     #[errno(EOPNOTSUPP)]
     OperationNotSupported,
-=======
->>>>>>> ae65120e
 }