--- conflicted
+++ resolved
@@ -104,18 +104,11 @@
     /// See `fo_ioctl` on the PS4 for a reference.
     pub fn ioctl(&self, cmd: IoCmd, td: Option<&VThread>) -> Result<(), Box<dyn Errno>> {
         match &self.backend {
-<<<<<<< HEAD
             VFileType::Vnode(vn) => vn.ioctl(self, cmd, data, td),
             VFileType::Socket(so) | VFileType::IpcSocket(so) => so.ioctl(self, cmd, data, td),
             VFileType::KernelQueue(kq) => kq.ioctl(self, cmd, data, td),
             VFileType::SharedMemory(shm) => shm.ioctl(self, cmd, data, td),
             VFileType::Blockpool(bp) => bp.ioctl(self, cmd, data, td),
-=======
-            VFileType::Vnode(vn) => vn.ioctl(self, cmd, td),
-            VFileType::Socket(so) | VFileType::IpcSocket(so) => so.ioctl(self, cmd, td),
-            VFileType::KernelQueue(kq) => kq.ioctl(self, cmd, td),
-            VFileType::Blockpool(bp) => bp.ioctl(self, cmd, td),
->>>>>>> 2c3b3816
         }
     }
 
@@ -176,10 +169,7 @@
     }
 }
 
-<<<<<<< HEAD
-=======
 /// An implementation of `fileops` structure.
->>>>>>> 2c3b3816
 pub trait FileBackend: Debug + Send + Sync + 'static {
     #[allow(unused_variables)]
     fn read(
