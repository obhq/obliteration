--- conflicted
+++ resolved
@@ -85,22 +85,14 @@
 /// An implementation of `fileops` structure.
 #[derive(Debug)]
 pub struct VFileOps {
-<<<<<<< HEAD
-=======
     pub read: VFileRead,
->>>>>>> 04e9f32e
     pub write: VFileWrite,
     pub ioctl: VFileIoctl,
 }
 
-<<<<<<< HEAD
-pub type VFileWrite = fn(&VFile, &[u8], Option<&VThread>) -> Result<usize, Box<dyn Errno>>;
-pub type VFileIoctl = fn(&VFile, IoCmd, &mut [u8], Option<&VThread>) -> Result<(), Box<dyn Errno>>;
-=======
 type VFileRead = fn(&VFile, &mut [u8], Option<&VThread>) -> Result<usize, Box<dyn Errno>>;
 type VFileWrite = fn(&VFile, &[u8], Option<&VThread>) -> Result<usize, Box<dyn Errno>>;
 type VFileIoctl = fn(&VFile, IoCmd, &mut [u8], Option<&VThread>) -> Result<(), Box<dyn Errno>>;
->>>>>>> 04e9f32e
 
 bitflags! {
     /// Flags for [`VFile`].
