use super::{IoCmd, Offset, Stat, Uio, UioMut, Vnode};
use crate::dmem::BlockPool;
use crate::errno::Errno;
use crate::errno::{ENOTTY, ENXIO};
use crate::kqueue::KernelQueue;
use crate::net::Socket;
use crate::process::VThread;
use bitflags::bitflags;
use macros::Errno;
use std::fmt::Debug;
use std::io::{Read, Seek, SeekFrom, Write};
use std::sync::Arc;
use thiserror::Error;

/// An implementation of `file` structure.
#[derive(Debug)]
pub struct VFile {
    backend: VFileType, // f_type
    flags: VFileFlags,  // f_flag
}

impl VFile {
    pub(super) fn new(backend: VFileType) -> Self {
        Self {
            backend,
            flags: VFileFlags::empty(),
        }
    }

    pub fn flags(&self) -> VFileFlags {
        self.flags
    }

    pub fn flags_mut(&mut self) -> &mut VFileFlags {
        &mut self.flags
    }

    pub fn vnode(&self) -> Option<Arc<Vnode>> {
        todo!()
    }

    /// See `dofileread` on the PS4 for a reference.
    pub fn do_read(
        &self,
        mut uio: UioMut,
        off: Offset,
        td: Option<&VThread>,
    ) -> Result<usize, Box<dyn Errno>> {
        if uio.bytes_left == 0 {
            return Ok(0);
        }

        // TODO: consider implementing ktrace.

        let res = self.read(&mut uio, td);

        if let Err(ref e) = res {
            todo!()
        }

        res
    }

    /// See `dofilewrite` on the PS4 for a reference.
    pub fn do_write(
        &self,
        mut uio: Uio,
        off: Offset,
        td: Option<&VThread>,
    ) -> Result<usize, Box<dyn Errno>> {
        // TODO: consider implementing ktrace.
        // TODO: implement bwillwrite.

        let res = self.write(&mut uio, td);

        if let Err(ref e) = res {
            todo!()
        }

        res
    }

    fn read(&self, buf: &mut UioMut, td: Option<&VThread>) -> Result<usize, Box<dyn Errno>> {
        match &self.backend {
            VFileType::Vnode(vn) => vn.read(self, buf, td),
<<<<<<< HEAD
=======
            VFileType::Socket(so) | VFileType::IpcSocket(so) => so.read(self, buf, td),
>>>>>>> ae65120e
            VFileType::KernelQueue(kq) => kq.read(self, buf, td),
            VFileType::Blockpool(bp) => bp.read(self, buf, td),
        }
    }

    fn write(&self, buf: &mut Uio, td: Option<&VThread>) -> Result<usize, Box<dyn Errno>> {
        match &self.backend {
            VFileType::Vnode(vn) => vn.write(self, buf, td),
<<<<<<< HEAD
=======
            VFileType::Socket(so) | VFileType::IpcSocket(so) => so.write(self, buf, td),
>>>>>>> ae65120e
            VFileType::KernelQueue(kq) => kq.write(self, buf, td),
            VFileType::Blockpool(bp) => bp.write(self, buf, td),
        }
    }

    /// See `fo_ioctl` on the PS4 for a reference.
<<<<<<< HEAD
    pub fn ioctl(&self, cmd: IoCmd, td: Option<&VThread>) -> Result<(), Box<dyn Errno>> {
        match &self.backend {
            VFileType::Vnode(vn) => vn.ioctl(self, cmd, td),
            VFileType::KernelQueue(kq) => kq.ioctl(self, cmd, td),
            VFileType::Blockpool(bp) => bp.ioctl(self, cmd, td),
=======
    pub fn ioctl(
        &self,
        cmd: IoCmd,
        data: &mut [u8],
        td: Option<&VThread>,
    ) -> Result<(), Box<dyn Errno>> {
        match &self.backend {
            VFileType::Vnode(vn) => vn.ioctl(self, cmd, data, td),
            VFileType::Socket(so) | VFileType::IpcSocket(so) => so.ioctl(self, cmd, data, td),
            VFileType::KernelQueue(kq) => kq.ioctl(self, cmd, data, td),
            VFileType::Blockpool(bp) => bp.ioctl(self, cmd, data, td),
>>>>>>> ae65120e
        }
    }

    pub fn stat(&self, td: Option<&VThread>) -> Result<Stat, Box<dyn Errno>> {
        match &self.backend {
            VFileType::Vnode(vn) => vn.stat(self, td),
<<<<<<< HEAD
=======
            VFileType::Socket(so) | VFileType::IpcSocket(so) => so.stat(self, td),
>>>>>>> ae65120e
            VFileType::KernelQueue(kq) => kq.stat(self, td),
            VFileType::Blockpool(bp) => bp.stat(self, td),
        }
    }

    pub fn is_seekable(&self) -> bool {
<<<<<<< HEAD
        match self.backend {
            VFileType::Vnode(_) => true,
            VFileType::KernelQueue(_) => false,
            VFileType::Blockpool(_) => false,
        }
=======
        matches!(self.backend, VFileType::Vnode(_))
>>>>>>> ae65120e
    }
}

impl Seek for VFile {
    fn seek(&mut self, _pos: SeekFrom) -> std::io::Result<u64> {
        todo!()
    }
}

impl Read for VFile {
    fn read(&mut self, buf: &mut [u8]) -> std::io::Result<usize> {
        todo!()
    }
}

impl Write for VFile {
    fn write(&mut self, buf: &[u8]) -> std::io::Result<usize> {
        todo!()
    }

    fn flush(&mut self) -> std::io::Result<()> {
        todo!()
    }
}

/// Type of [`VFile`].
#[derive(Debug)]
pub enum VFileType {
    Vnode(Arc<Vnode>),             // DTYPE_VNODE = 1
    Socket(Arc<Socket>),           // DTYPE_SOCKET = 2,
    KernelQueue(Arc<KernelQueue>), // DTYPE_KQUEUE = 5,
    IpcSocket(Arc<Socket>),        // DTYPE_IPCSOCKET = 15,
    Blockpool(Arc<BlockPool>),     // DTYPE_BLOCKPOOL = 17,
}

bitflags! {
    /// Flags for [`VFile`].
    #[derive(Debug, Clone, Copy)]
    pub struct VFileFlags: u32 {
        const READ = 0x00000001; // FREAD
        const WRITE = 0x00000002; // FWRITE
    }
}

/// An implementation of `fileops` structure.
pub trait FileBackend: Debug + Send + Sync + 'static {
    #[allow(unused_variables)]
    fn read(
        self: &Arc<Self>,
        file: &VFile,
        buf: &mut UioMut,
        td: Option<&VThread>,
    ) -> Result<usize, Box<dyn Errno>> {
        Err(Box::new(DefaultError::ReadNotSupported))
    }

    #[allow(unused_variables)]
    fn write(
        self: &Arc<Self>,
        file: &VFile,
        buf: &mut Uio,
        td: Option<&VThread>,
    ) -> Result<usize, Box<dyn Errno>> {
        Err(Box::new(DefaultError::WriteNotSupported))
    }

    #[allow(unused_variables)]
    fn ioctl(
        self: &Arc<Self>,
        file: &VFile,
        cmd: IoCmd,
        td: Option<&VThread>,
    ) -> Result<(), Box<dyn Errno>> {
        Err(Box::new(DefaultError::IoctlNotSupported))
    }

    #[allow(unused_variables)]
    fn stat(self: &Arc<Self>, file: &VFile, td: Option<&VThread>) -> Result<Stat, Box<dyn Errno>>;
}

#[derive(Debug, Error, Errno)]
pub enum DefaultError {
    #[error("reading is not supported")]
    #[errno(ENXIO)]
    ReadNotSupported,

    #[error("writing is not supported")]
    #[errno(ENXIO)]
    WriteNotSupported,

    #[error("iocll is not supported")]
    #[errno(ENOTTY)]
    IoctlNotSupported,
}<|MERGE_RESOLUTION|>--- conflicted
+++ resolved
@@ -83,10 +83,7 @@
     fn read(&self, buf: &mut UioMut, td: Option<&VThread>) -> Result<usize, Box<dyn Errno>> {
         match &self.backend {
             VFileType::Vnode(vn) => vn.read(self, buf, td),
-<<<<<<< HEAD
-=======
             VFileType::Socket(so) | VFileType::IpcSocket(so) => so.read(self, buf, td),
->>>>>>> ae65120e
             VFileType::KernelQueue(kq) => kq.read(self, buf, td),
             VFileType::Blockpool(bp) => bp.read(self, buf, td),
         }
@@ -95,23 +92,13 @@
     fn write(&self, buf: &mut Uio, td: Option<&VThread>) -> Result<usize, Box<dyn Errno>> {
         match &self.backend {
             VFileType::Vnode(vn) => vn.write(self, buf, td),
-<<<<<<< HEAD
-=======
             VFileType::Socket(so) | VFileType::IpcSocket(so) => so.write(self, buf, td),
->>>>>>> ae65120e
             VFileType::KernelQueue(kq) => kq.write(self, buf, td),
             VFileType::Blockpool(bp) => bp.write(self, buf, td),
         }
     }
 
     /// See `fo_ioctl` on the PS4 for a reference.
-<<<<<<< HEAD
-    pub fn ioctl(&self, cmd: IoCmd, td: Option<&VThread>) -> Result<(), Box<dyn Errno>> {
-        match &self.backend {
-            VFileType::Vnode(vn) => vn.ioctl(self, cmd, td),
-            VFileType::KernelQueue(kq) => kq.ioctl(self, cmd, td),
-            VFileType::Blockpool(bp) => bp.ioctl(self, cmd, td),
-=======
     pub fn ioctl(
         &self,
         cmd: IoCmd,
@@ -123,32 +110,20 @@
             VFileType::Socket(so) | VFileType::IpcSocket(so) => so.ioctl(self, cmd, data, td),
             VFileType::KernelQueue(kq) => kq.ioctl(self, cmd, data, td),
             VFileType::Blockpool(bp) => bp.ioctl(self, cmd, data, td),
->>>>>>> ae65120e
         }
     }
 
     pub fn stat(&self, td: Option<&VThread>) -> Result<Stat, Box<dyn Errno>> {
         match &self.backend {
             VFileType::Vnode(vn) => vn.stat(self, td),
-<<<<<<< HEAD
-=======
             VFileType::Socket(so) | VFileType::IpcSocket(so) => so.stat(self, td),
->>>>>>> ae65120e
             VFileType::KernelQueue(kq) => kq.stat(self, td),
             VFileType::Blockpool(bp) => bp.stat(self, td),
         }
     }
 
     pub fn is_seekable(&self) -> bool {
-<<<<<<< HEAD
-        match self.backend {
-            VFileType::Vnode(_) => true,
-            VFileType::KernelQueue(_) => false,
-            VFileType::Blockpool(_) => false,
-        }
-=======
         matches!(self.backend, VFileType::Vnode(_))
->>>>>>> ae65120e
     }
 }
 
