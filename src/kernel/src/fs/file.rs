<<<<<<< HEAD
use super::{IoCmd, Offset, Stat, Uio, UioMut, Vnode};
=======
use super::{IoCmd, Vnode};
>>>>>>> b441e29f
use crate::dmem::BlockPool;
use crate::errno::Errno;
use crate::errno::{ENOTTY, ENXIO};
use crate::kqueue::KernelQueue;
use crate::process::VThread;
use bitflags::bitflags;
use macros::Errno;
use std::fmt::Debug;
use std::io::{Read, Seek, SeekFrom, Write};
use std::sync::Arc;
use thiserror::Error;

/// An implementation of `file` structure.
#[derive(Debug)]
pub struct VFile {
    backend: VFileType, // f_type
    flags: VFileFlags,  // f_flag
}

impl VFile {
    pub(super) fn new(backend: VFileType) -> Self {
        Self {
            backend,
            flags: VFileFlags::empty(),
        }
    }

    pub fn flags(&self) -> VFileFlags {
        self.flags
    }

    pub fn flags_mut(&mut self) -> &mut VFileFlags {
        &mut self.flags
    }

<<<<<<< HEAD
    /// See `dofileread` on the PS4 for a reference.
    pub fn do_read(
        &self,
        mut uio: UioMut,
        off: Offset,
        td: Option<&VThread>,
    ) -> Result<usize, Box<dyn Errno>> {
        if uio.bytes_left == 0 {
            return Ok(0);
        }

        // TODO: consider implementing ktrace.

        let res = self.read(&mut uio, td);

        if let Err(ref e) = res {
            todo!()
        }

        res
    }

    /// See `dofilewrite` on the PS4 for a reference.
    pub fn do_write(
        &self,
        mut uio: Uio,
        off: Offset,
        td: Option<&VThread>,
    ) -> Result<usize, Box<dyn Errno>> {
        // TODO: consider implementing ktrace.
        // TODO: implement bwillwrite.

        let res = self.write(&mut uio, td);

        if let Err(ref e) = res {
            todo!()
        }

        res
    }

    fn read(&self, buf: &mut UioMut, td: Option<&VThread>) -> Result<usize, Box<dyn Errno>> {
        match self.backend {
            VFileType::Vnode(ref vn) => vn.read(self, buf, td),
            VFileType::KernelQueue(ref kq) => kq.read(self, buf, td),
            VFileType::Blockpool(ref bp) => bp.read(self, buf, td),
=======
    pub fn read(&self, data: &mut [u8], td: Option<&VThread>) -> Result<usize, Box<dyn Errno>> {
        match self.backend {
            VFileType::Vnode(ref vn) => vn.read(self, data, td),
            VFileType::KernelQueue(ref kq) => kq.read(self, data, td),
            VFileType::Blockpool(ref bp) => bp.read(self, data, td),
        }
    }

    pub fn write(&self, data: &[u8], td: Option<&VThread>) -> Result<usize, Box<dyn Errno>> {
        match self.backend {
            VFileType::Vnode(ref vn) => vn.write(self, data, td),
            VFileType::KernelQueue(ref kq) => kq.write(self, data, td),
            VFileType::Blockpool(ref bp) => bp.write(self, data, td),
>>>>>>> b441e29f
        }
    }

    fn write(&self, buf: &mut Uio, td: Option<&VThread>) -> Result<usize, Box<dyn Errno>> {
        match self.backend {
            VFileType::Vnode(ref vn) => vn.write(self, buf, td),
            VFileType::KernelQueue(ref kq) => kq.write(self, buf, td),
            VFileType::Blockpool(ref bp) => bp.write(self, buf, td),
        }
    }

    /// See `fo_ioctl` on the PS4 for a reference.
    pub fn ioctl(
        &self,
        cmd: IoCmd,
        data: &mut [u8],
        td: Option<&VThread>,
    ) -> Result<(), Box<dyn Errno>> {
        match self.backend {
            VFileType::Vnode(ref vn) => vn.ioctl(self, cmd, data, td),
            VFileType::KernelQueue(ref kq) => kq.ioctl(self, cmd, data, td),
            VFileType::Blockpool(ref bp) => bp.ioctl(self, cmd, data, td),
        }
<<<<<<< HEAD
    }

    pub fn stat(&self, td: Option<&VThread>) -> Result<Stat, Box<dyn Errno>> {
        match self.backend {
            VFileType::Vnode(ref vn) => vn.stat(self, td),
            VFileType::KernelQueue(ref kq) => kq.stat(self, td),
            VFileType::Blockpool(ref bp) => bp.stat(self, td),
        }
    }

    pub fn op_flags(&self) -> VFileOpsFlags {
        match self.backend {
            VFileType::Vnode(ref vn) => vn.flags(),
            VFileType::KernelQueue(ref kq) => kq.flags(),
            VFileType::Blockpool(ref bp) => bp.flags(),
        }
=======
>>>>>>> b441e29f
    }
}

impl Seek for VFile {
    fn seek(&mut self, _pos: SeekFrom) -> std::io::Result<u64> {
        todo!()
    }
}

impl Read for VFile {
    fn read(&mut self, buf: &mut [u8]) -> std::io::Result<usize> {
        todo!()
    }
}

impl Write for VFile {
    fn write(&mut self, buf: &[u8]) -> std::io::Result<usize> {
        todo!()
    }

    fn flush(&mut self) -> std::io::Result<()> {
        todo!()
    }
}

/// Type of [`VFile`].
#[derive(Debug)]
#[rustfmt::skip]
pub enum VFileType {
    Vnode(Arc<Vnode>),             // DTYPE_VNODE = 1
    KernelQueue(Arc<KernelQueue>), // DTYPE_KQUEUE = 5,
    Blockpool(Arc<BlockPool>),     // DTYPE_BPOOL = 17,
}

bitflags! {
    /// Flags for [`VFile`].
    #[derive(Debug, Clone, Copy)]
    pub struct VFileFlags: u32 {
        const READ = 0x00000001; // FREAD
        const WRITE = 0x00000002; // FWRITE
    }
}

bitflags! {
    #[derive(Debug, Clone, Copy)]
    pub struct VFileOpsFlags: u32 {
        const PASSABLE = 0x00000001; // FREAD
        const SEEKABLE = 0x00000002; // FWRITE
    }
}

/// An implementation of `fileops` structure.
pub trait FileBackend: Debug + Send + Sync + 'static {
    #[allow(unused_variables)]
    fn read(
        self: &Arc<Self>,
        file: &VFile,
        buf: &mut UioMut,
        td: Option<&VThread>,
    ) -> Result<usize, Box<dyn Errno>> {
        Err(Box::new(DefaultError::ReadNotSupported))
    }

    #[allow(unused_variables)]
    fn write(
        self: &Arc<Self>,
        file: &VFile,
        buf: &mut Uio,
        td: Option<&VThread>,
    ) -> Result<usize, Box<dyn Errno>> {
        Err(Box::new(DefaultError::WriteNotSupported))
    }

    #[allow(unused_variables)]
    fn ioctl(
        self: &Arc<Self>,
        file: &VFile,
        cmd: IoCmd,
        data: &mut [u8],
        td: Option<&VThread>,
    ) -> Result<(), Box<dyn Errno>> {
        Err(Box::new(DefaultError::IoctlNotSupported))
    }
<<<<<<< HEAD

    #[allow(unused_variables)]
    fn stat(self: &Arc<Self>, file: &VFile, td: Option<&VThread>) -> Result<Stat, Box<dyn Errno>>;

    fn flags(&self) -> VFileOpsFlags {
        VFileOpsFlags::empty()
=======
}

/// An implementation of `fileops` structure.
pub trait FileBackend: Debug + Send + Sync + 'static {
    #[allow(unused_variables)]
    fn read(
        self: &Arc<Self>,
        file: &VFile,
        buf: &mut [u8],
        td: Option<&VThread>,
    ) -> Result<usize, Box<dyn Errno>> {
        Err(Box::new(DefaultError::ReadNotSupported))
    }

    #[allow(unused_variables)]
    fn write(
        self: &Arc<Self>,
        file: &VFile,
        buf: &[u8],
        td: Option<&VThread>,
    ) -> Result<usize, Box<dyn Errno>> {
        Err(Box::new(DefaultError::WriteNotSupported))
    }

    #[allow(unused_variables)]
    fn ioctl(
        self: &Arc<Self>,
        file: &VFile,
        cmd: IoCmd,
        data: &mut [u8],
        td: Option<&VThread>,
    ) -> Result<(), Box<dyn Errno>> {
        Err(Box::new(DefaultError::IoctlNotSupported))
>>>>>>> b441e29f
    }
}

#[derive(Debug, Error, Errno)]
pub enum DefaultError {
    #[error("reading is not supported")]
    #[errno(ENXIO)]
    ReadNotSupported,

    #[error("writing is not supported")]
    #[errno(ENXIO)]
    WriteNotSupported,

    #[error("iocll is not supported")]
    #[errno(ENOTTY)]
    IoctlNotSupported,
}<|MERGE_RESOLUTION|>--- conflicted
+++ resolved
@@ -1,8 +1,4 @@
-<<<<<<< HEAD
 use super::{IoCmd, Offset, Stat, Uio, UioMut, Vnode};
-=======
-use super::{IoCmd, Vnode};
->>>>>>> b441e29f
 use crate::dmem::BlockPool;
 use crate::errno::Errno;
 use crate::errno::{ENOTTY, ENXIO};
@@ -38,7 +34,6 @@
         &mut self.flags
     }
 
-<<<<<<< HEAD
     /// See `dofileread` on the PS4 for a reference.
     pub fn do_read(
         &self,
@@ -85,21 +80,6 @@
             VFileType::Vnode(ref vn) => vn.read(self, buf, td),
             VFileType::KernelQueue(ref kq) => kq.read(self, buf, td),
             VFileType::Blockpool(ref bp) => bp.read(self, buf, td),
-=======
-    pub fn read(&self, data: &mut [u8], td: Option<&VThread>) -> Result<usize, Box<dyn Errno>> {
-        match self.backend {
-            VFileType::Vnode(ref vn) => vn.read(self, data, td),
-            VFileType::KernelQueue(ref kq) => kq.read(self, data, td),
-            VFileType::Blockpool(ref bp) => bp.read(self, data, td),
-        }
-    }
-
-    pub fn write(&self, data: &[u8], td: Option<&VThread>) -> Result<usize, Box<dyn Errno>> {
-        match self.backend {
-            VFileType::Vnode(ref vn) => vn.write(self, data, td),
-            VFileType::KernelQueue(ref kq) => kq.write(self, data, td),
-            VFileType::Blockpool(ref bp) => bp.write(self, data, td),
->>>>>>> b441e29f
         }
     }
 
@@ -123,7 +103,6 @@
             VFileType::KernelQueue(ref kq) => kq.ioctl(self, cmd, data, td),
             VFileType::Blockpool(ref bp) => bp.ioctl(self, cmd, data, td),
         }
-<<<<<<< HEAD
     }
 
     pub fn stat(&self, td: Option<&VThread>) -> Result<Stat, Box<dyn Errno>> {
@@ -140,8 +119,6 @@
             VFileType::KernelQueue(ref kq) => kq.flags(),
             VFileType::Blockpool(ref bp) => bp.flags(),
         }
-=======
->>>>>>> b441e29f
     }
 }
 
@@ -225,14 +202,28 @@
     ) -> Result<(), Box<dyn Errno>> {
         Err(Box::new(DefaultError::IoctlNotSupported))
     }
-<<<<<<< HEAD
 
     #[allow(unused_variables)]
     fn stat(self: &Arc<Self>, file: &VFile, td: Option<&VThread>) -> Result<Stat, Box<dyn Errno>>;
 
     fn flags(&self) -> VFileOpsFlags {
         VFileOpsFlags::empty()
-=======
+    }
+}
+
+#[derive(Debug, Error, Errno)]
+pub enum DefaultError {
+    #[error("reading is not supported")]
+    #[errno(ENXIO)]
+    ReadNotSupported,
+
+    #[error("writing is not supported")]
+    #[errno(ENXIO)]
+    WriteNotSupported,
+
+    #[error("iocll is not supported")]
+    #[errno(ENOTTY)]
+    IoctlNotSupported,
 }
 
 /// An implementation of `fileops` structure.
@@ -266,7 +257,6 @@
         td: Option<&VThread>,
     ) -> Result<(), Box<dyn Errno>> {
         Err(Box::new(DefaultError::IoctlNotSupported))
->>>>>>> b441e29f
     }
 }
 
