use super::{IoCmd, Offset, Stat, Uio, UioMut, Vnode};
use crate::dmem::BlockPool;
use crate::errno::Errno;
use crate::errno::{ENOTTY, ENXIO};
use crate::kqueue::KernelQueue;
use crate::process::VThread;
use bitflags::bitflags;
use macros::Errno;
use std::fmt::Debug;
use std::io::{Read, Seek, SeekFrom, Write};
use std::sync::Arc;
use thiserror::Error;

/// An implementation of `file` structure.
#[derive(Debug)]
pub struct VFile {
    ty: VFileType,     // f_type + f_data + f_ops
    flags: VFileFlags, // f_flag
}

impl VFile {
    pub(super) fn new(ty: VFileType) -> Self {
        Self {
            ty,
            flags: VFileFlags::empty(),
        }
    }

    pub fn flags(&self) -> VFileFlags {
        self.flags
    }

    pub fn flags_mut(&mut self) -> &mut VFileFlags {
        &mut self.flags
    }

<<<<<<< HEAD
    pub fn vnode(&self) -> Option<&Arc<Vnode>> {
        todo!()
    }

    pub fn read(&self, data: &mut [u8], td: Option<&VThread>) -> Result<usize, Box<dyn Errno>> {
        match self.ty {
            VFileType::Vnode(ref vn) => vn.read(self, data, td),
            VFileType::KernelQueue(ref kq) => kq.read(self, data, td),
            VFileType::Blockpool(ref bp) => bp.read(self, data, td),
        }
    }

    pub fn write(&self, data: &[u8], td: Option<&VThread>) -> Result<usize, Box<dyn Errno>> {
        match self.ty {
            VFileType::Vnode(ref vn) => vn.write(self, data, td),
            VFileType::KernelQueue(ref kq) => kq.write(self, data, td),
            VFileType::Blockpool(ref bp) => bp.write(self, data, td),
=======
    /// See `dofileread` on the PS4 for a reference.
    pub fn do_read(
        &self,
        mut uio: UioMut,
        off: Offset,
        td: Option<&VThread>,
    ) -> Result<usize, Box<dyn Errno>> {
        if uio.bytes_left == 0 {
            return Ok(0);
        }

        // TODO: consider implementing ktrace.

        let res = self.read(&mut uio, td);

        if let Err(ref e) = res {
            todo!()
        }

        res
    }

    /// See `dofilewrite` on the PS4 for a reference.
    pub fn do_write(
        &self,
        mut uio: Uio,
        off: Offset,
        td: Option<&VThread>,
    ) -> Result<usize, Box<dyn Errno>> {
        // TODO: consider implementing ktrace.
        // TODO: implement bwillwrite.

        let res = self.write(&mut uio, td);

        if let Err(ref e) = res {
            todo!()
        }

        res
    }

    fn read(&self, buf: &mut UioMut, td: Option<&VThread>) -> Result<usize, Box<dyn Errno>> {
        match self.backend {
            VFileType::Vnode(ref vn) => vn.read(self, buf, td),
            VFileType::KernelQueue(ref kq) => kq.read(self, buf, td),
            VFileType::Blockpool(ref bp) => bp.read(self, buf, td),
        }
    }

    fn write(&self, buf: &mut Uio, td: Option<&VThread>) -> Result<usize, Box<dyn Errno>> {
        match self.backend {
            VFileType::Vnode(ref vn) => vn.write(self, buf, td),
            VFileType::KernelQueue(ref kq) => kq.write(self, buf, td),
            VFileType::Blockpool(ref bp) => bp.write(self, buf, td),
>>>>>>> 6324c493
        }
    }

    /// See `fo_ioctl` on the PS4 for a reference.
    pub fn ioctl(
        &self,
        cmd: IoCmd,
        data: &mut [u8],
        td: Option<&VThread>,
    ) -> Result<(), Box<dyn Errno>> {
        match self.ty {
            VFileType::Vnode(ref vn) => vn.ioctl(self, cmd, data, td),
            VFileType::KernelQueue(ref kq) => kq.ioctl(self, cmd, data, td),
            VFileType::Blockpool(ref bp) => bp.ioctl(self, cmd, data, td),
        }
    }

    pub fn stat(&self, td: Option<&VThread>) -> Result<Stat, Box<dyn Errno>> {
        match self.backend {
            VFileType::Vnode(ref vn) => vn.stat(self, td),
            VFileType::KernelQueue(ref kq) => kq.stat(self, td),
            VFileType::Blockpool(ref bp) => bp.stat(self, td),
        }
    }

    pub fn op_flags(&self) -> VFileOpsFlags {
        match self.backend {
            VFileType::Vnode(ref vn) => vn.flags(),
            VFileType::KernelQueue(ref kq) => kq.flags(),
            VFileType::Blockpool(ref bp) => bp.flags(),
        }
    }
}

impl Seek for VFile {
    fn seek(&mut self, _pos: SeekFrom) -> std::io::Result<u64> {
        todo!()
    }
}

impl Read for VFile {
    fn read(&mut self, buf: &mut [u8]) -> std::io::Result<usize> {
        todo!()
    }
}

impl Write for VFile {
    fn write(&mut self, buf: &[u8]) -> std::io::Result<usize> {
        todo!()
    }

    fn flush(&mut self) -> std::io::Result<()> {
        todo!()
    }
}

/// Type of [`VFile`].
#[derive(Debug)]
#[rustfmt::skip]
pub enum VFileType {
    Vnode(Arc<Vnode>),             // DTYPE_VNODE = 1
    KernelQueue(Arc<KernelQueue>), // DTYPE_KQUEUE = 5,
    Blockpool(Arc<BlockPool>),     // DTYPE_BPOOL = 17,
}

bitflags! {
    /// Flags for [`VFile`].
    #[derive(Debug, Clone, Copy)]
    pub struct VFileFlags: u32 {
        const READ = 0x00000001; // FREAD
        const WRITE = 0x00000002; // FWRITE
    }
}

bitflags! {
    #[derive(Debug, Clone, Copy)]
    pub struct VFileOpsFlags: u32 {
        const PASSABLE = 0x00000001; // DFLAG_PASSABLE
        const SEEKABLE = 0x00000002; // DFLAG_SEEKABLE
    }
}

/// An implementation of `fileops` structure.
pub trait FileBackend: Debug + Send + Sync + 'static {
    #[allow(unused_variables)]
    fn read(
        self: &Arc<Self>,
        file: &VFile,
        buf: &mut UioMut,
        td: Option<&VThread>,
    ) -> Result<usize, Box<dyn Errno>> {
        Err(Box::new(DefaultError::ReadNotSupported))
    }

    #[allow(unused_variables)]
    fn write(
        self: &Arc<Self>,
        file: &VFile,
        buf: &mut Uio,
        td: Option<&VThread>,
    ) -> Result<usize, Box<dyn Errno>> {
        Err(Box::new(DefaultError::WriteNotSupported))
    }

    #[allow(unused_variables)]
    fn ioctl(
        self: &Arc<Self>,
        file: &VFile,
        cmd: IoCmd,
        data: &mut [u8],
        td: Option<&VThread>,
    ) -> Result<(), Box<dyn Errno>> {
        Err(Box::new(DefaultError::IoctlNotSupported))
    }

    #[allow(unused_variables)]
    fn stat(self: &Arc<Self>, file: &VFile, td: Option<&VThread>) -> Result<Stat, Box<dyn Errno>>;

    fn flags(&self) -> VFileOpsFlags {
        VFileOpsFlags::empty()
    }
}

#[derive(Debug, Error, Errno)]
pub enum DefaultError {
    #[error("reading is not supported")]
    #[errno(ENXIO)]
    ReadNotSupported,

    #[error("writing is not supported")]
    #[errno(ENXIO)]
    WriteNotSupported,

    #[error("iocll is not supported")]
    #[errno(ENOTTY)]
    IoctlNotSupported,
}<|MERGE_RESOLUTION|>--- conflicted
+++ resolved
@@ -34,25 +34,10 @@
         &mut self.flags
     }
 
-<<<<<<< HEAD
     pub fn vnode(&self) -> Option<&Arc<Vnode>> {
         todo!()
     }
 
-    pub fn read(&self, data: &mut [u8], td: Option<&VThread>) -> Result<usize, Box<dyn Errno>> {
-        match self.ty {
-            VFileType::Vnode(ref vn) => vn.read(self, data, td),
-            VFileType::KernelQueue(ref kq) => kq.read(self, data, td),
-            VFileType::Blockpool(ref bp) => bp.read(self, data, td),
-        }
-    }
-
-    pub fn write(&self, data: &[u8], td: Option<&VThread>) -> Result<usize, Box<dyn Errno>> {
-        match self.ty {
-            VFileType::Vnode(ref vn) => vn.write(self, data, td),
-            VFileType::KernelQueue(ref kq) => kq.write(self, data, td),
-            VFileType::Blockpool(ref bp) => bp.write(self, data, td),
-=======
     /// See `dofileread` on the PS4 for a reference.
     pub fn do_read(
         &self,
@@ -107,7 +92,6 @@
             VFileType::Vnode(ref vn) => vn.write(self, buf, td),
             VFileType::KernelQueue(ref kq) => kq.write(self, buf, td),
             VFileType::Blockpool(ref bp) => bp.write(self, buf, td),
->>>>>>> 6324c493
         }
     }
 
