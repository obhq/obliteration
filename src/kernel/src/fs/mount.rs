--- conflicted
+++ resolved
@@ -1,16 +1,13 @@
 use super::{FsConfig, Mode, VPathBuf, Vnode};
 use crate::ucred::{Gid, Ucred, Uid};
 use bitflags::bitflags;
-<<<<<<< HEAD
 use macros::EnumConversions;
 use param::Param;
 use std::any::Any;
 use std::collections::HashMap;
 use std::fmt::{Debug, Display, Error};
 use std::path::PathBuf;
-=======
 use std::fmt::Debug;
->>>>>>> 47206db0
 use std::sync::{Arc, Mutex, RwLock, RwLockWriteGuard};
 use thiserror::Error;
 
@@ -84,21 +81,12 @@
 impl Mount {
     /// See `vfs_mount_alloc` on the PS4 for a reference.
     pub(super) fn new(
-<<<<<<< HEAD
-        fs: &'static FsConfig,
-        ops: &'static FsOps,
-=======
         config: &'static FsConfig,
->>>>>>> 47206db0
         cred: &Arc<Ucred>,
         path: VPathBuf,
         parent: Option<Arc<Vnode>>,
         flags: MountFlags,
-<<<<<<< HEAD
-        data: impl Send + Sync + 'static,
-=======
         fs: impl Filesystem + 'static,
->>>>>>> 47206db0
     ) -> Self {
         let owner = cred.effective_uid();
 
@@ -118,7 +106,6 @@
         }
     }
 
-<<<<<<< HEAD
     pub fn flags(&self) -> MountFlags {
         self.flags
     }
@@ -127,8 +114,6 @@
         &self.data
     }
 
-=======
->>>>>>> 47206db0
     pub fn parent_mut(&self) -> RwLockWriteGuard<Option<Arc<Vnode>>> {
         self.parent.write().unwrap()
     }
