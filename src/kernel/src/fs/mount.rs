<<<<<<< HEAD
use super::{Fs, FsConfig, VPathBuf, Vnode};
use crate::ucred::Ucred;
=======
use super::{FsConfig, Vnode};
use crate::ucred::{Ucred, Uid};
>>>>>>> 4ceb3e95
use bitflags::bitflags;
use gmtx::{Gutex, GutexGroup, GutexReadGuard, GutexWriteGuard};
use param::Param;
use std::any::Any;
use std::collections::HashMap;
use std::path::PathBuf;
use std::sync::{Arc, Mutex};

/// A collection of [`Mount`].
#[derive(Debug)]
pub(super) struct Mounts(Vec<Arc<Mount>>);

impl Mounts {
    pub fn new() -> Self {
        Self(Vec::new())
    }

    pub fn push(&mut self, mut m: Mount) -> Arc<Mount> {
        self.set_id(&mut m);

        let m = Arc::new(m);
        self.0.push(m.clone());
        m
    }

    pub fn remove(&mut self, m: &Arc<Mount>) {
        let i = self.0.iter().position(|i| Arc::ptr_eq(i, m)).unwrap();
        self.0.remove(i);
    }

    pub fn swap(&mut self, a: usize, b: usize) {
        self.0.swap(a, b);
    }

    pub fn root(&self) -> &Arc<Mount> {
        self.0.first().unwrap()
    }

    /// See `vfs_getnewfsid` on the PS4 for a reference.
    fn set_id(&self, m: &mut Mount) {
        let mut base = MOUNT_ID.lock().unwrap();
        let v2 = m.fs.ty;
        let mut v1 = ((*base as u32) << 8) | (*base as u32) | ((v2 << 24) | 0xff00);

        loop {
            *base = base.wrapping_add(1);

            if self
                .0
                .iter()
                .find(|&m| m.stats.id[0] == v1 && m.stats.id[1] == v2)
                .is_none()
            {
                m.stats.id[0] = v1;
                m.stats.id[1] = v2;
                return;
            }

            v1 = ((v2 << 24) | 0xff00) | (*base as u32) | ((*base as u32) << 8);
        }
    }
}

/// An implementation of `mount` structure on the PS4.
#[derive(Debug)]
#[allow(dead_code)]
pub struct Mount {
    fs: &'static FsConfig,                    // mnt_vfc
    gen: i32,                                 // mnt_gen
    data: Option<Arc<dyn Any + Send + Sync>>, // mnt_data
    cred: Arc<Ucred>,                         // mnt_cred
    parent: Gutex<Option<Arc<Vnode>>>,        // mnt_vnodecovered
    flags: Gutex<MountFlags>,                 // mnt_flag
    stats: FsStats,                           // mnt_stat
}

impl Mount {
    /// See `vfs_mount_alloc` on the PS4 for a reference.
    pub fn new(
        parent: Option<Arc<Vnode>>,
        fs: &'static FsConfig,
        path: impl Into<String>,
        cred: &Arc<Ucred>,
    ) -> Self {
        let gg = GutexGroup::new();
        let owner = cred.effective_uid();
        let mount = Self {
            fs,
            gen: 1,
            data: None,
            cred: cred.clone(),
            parent: gg.spawn(parent),
            flags: gg.spawn(MountFlags::empty()),
            stats: FsStats {
                ty: fs.ty,
                id: [0; 2],
                owner,
                path: path.into(),
            },
        };

        mount
    }

    pub fn fs(&self) -> &'static FsConfig {
        self.fs
    }

    pub fn data(&self) -> Option<&Arc<dyn Any + Send + Sync>> {
        self.data.as_ref()
    }

    pub fn set_data(&mut self, v: Arc<dyn Any + Send + Sync>) {
        self.data = Some(v);
    }

<<<<<<< HEAD
    pub fn parent(&self) -> GutexReadGuard<Option<Arc<Vnode>>> {
        self.parent.read()
=======
    pub fn cred(&self) -> &Arc<Ucred> {
        &self.cred
    }

    pub fn parent(&self) -> Option<Arc<Vnode>> {
        self.parent.read().clone()
>>>>>>> 4ceb3e95
    }

    pub fn parent_mut(&self) -> GutexWriteGuard<Option<Arc<Vnode>>> {
        self.parent.write()
    }

    pub fn flags(&self) -> GutexReadGuard<MountFlags> {
        self.flags.read()
    }

    pub fn flags_mut(&self) -> GutexWriteGuard<MountFlags> {
        self.flags.write()
    }

    pub fn root(self: &Arc<Self>) -> Arc<Vnode> {
        (self.fs.ops.root)(self)
    }
}

bitflags! {
    /// Flags for [`Mount`].
    #[derive(Debug, Clone, Copy)]
    pub struct MountFlags: u64 {
        const MNT_RDONLY = 0x0000000000000001;
        const MNT_NOSUID = 0x0000000000000008;
        const MNT_LOCAL = 0x0000000000001000;
        const MNT_ROOTFS = 0x0000000000004000;
        const MNT_USER = 0x0000000000008000;
        const MNT_UPDATE = 0x0000000000010000;
    }
}

pub(super) struct MountOpts(HashMap<&'static str, MountOpt>);

impl MountOpts {
    pub fn new() -> Self {
        Self(HashMap::new())
    }

    pub fn insert(&mut self, k: &'static str, v: impl Into<MountOpt>) {
        self.0.insert(k.into(), v.into());
    }

    pub fn remove(&mut self, k: &'static str) -> Option<MountOpt> {
        self.0.remove(k)
    }

    pub fn retain(&mut self, mut f: impl FnMut(&str, &mut MountOpt) -> bool) {
        self.0.retain(|k, v| f(*k, v));
    }
}

pub(super) enum MountOpt {
    Bool(bool),
    Int(i32),
    Str(Box<str>),
    VPath(VPathBuf),
    Path(PathBuf),
    Param(Arc<Param>),
}

impl MountOpt {
    pub fn as_bool(&self) -> Option<bool> {
        match self {
            Self::Bool(v) => Some(*v),
            _ => None,
        }
    }
}

impl From<bool> for MountOpt {
    fn from(v: bool) -> Self {
        Self::Bool(v)
    }
}

impl From<i32> for MountOpt {
    fn from(v: i32) -> Self {
        Self::Int(v)
    }
}

impl From<&str> for MountOpt {
    fn from(v: &str) -> Self {
        Self::Str(v.into())
    }
}

impl From<String> for MountOpt {
    fn from(v: String) -> Self {
        Self::Str(v.into_boxed_str())
    }
}

impl From<VPathBuf> for MountOpt {
    fn from(v: VPathBuf) -> Self {
        Self::VPath(v)
    }
}

impl From<PathBuf> for MountOpt {
    fn from(v: PathBuf) -> Self {
        Self::Path(v)
    }
}

impl From<Arc<Param>> for MountOpt {
    fn from(v: Arc<Param>) -> Self {
        Self::Param(v)
    }
}

impl TryFrom<MountOpt> for bool {
    type Error = ();

    fn try_from(v: MountOpt) -> Result<Self, Self::Error> {
        match v {
            MountOpt::Bool(v) => Ok(v),
            _ => Err(()),
        }
    }
}

impl TryFrom<MountOpt> for i32 {
    type Error = ();

    fn try_from(v: MountOpt) -> Result<Self, Self::Error> {
        match v {
            MountOpt::Int(v) => Ok(v),
            _ => Err(()),
        }
    }
}

impl TryFrom<MountOpt> for Box<str> {
    type Error = ();

    fn try_from(v: MountOpt) -> Result<Self, Self::Error> {
        match v {
            MountOpt::Str(v) => Ok(v),
            _ => Err(()),
        }
    }
}

impl TryFrom<MountOpt> for VPathBuf {
    type Error = ();

    fn try_from(v: MountOpt) -> Result<Self, Self::Error> {
        match v {
            MountOpt::VPath(v) => Ok(v),
            _ => Err(()),
        }
    }
}

impl TryFrom<MountOpt> for PathBuf {
    type Error = ();

    fn try_from(v: MountOpt) -> Result<Self, Self::Error> {
        match v {
            MountOpt::Path(v) => Ok(v),
            _ => Err(()),
        }
    }
}

impl TryFrom<MountOpt> for Arc<Param> {
    type Error = ();

    fn try_from(v: MountOpt) -> Result<Self, Self::Error> {
        match v {
            MountOpt::Param(v) => Ok(v),
            _ => Err(()),
        }
    }
}

/// An implementation of `statfs` structure.
#[derive(Debug)]
#[allow(dead_code)]
pub struct FsStats {
    ty: u32,      // f_type
    id: [u32; 2], // f_fsid
    owner: Uid,   // f_owner
    path: String, // f_mntonname
}

static MOUNT_ID: Mutex<u16> = Mutex::new(0); // mntid_base + mntid_mtx<|MERGE_RESOLUTION|>--- conflicted
+++ resolved
@@ -1,10 +1,5 @@
-<<<<<<< HEAD
 use super::{Fs, FsConfig, VPathBuf, Vnode};
-use crate::ucred::Ucred;
-=======
-use super::{FsConfig, Vnode};
 use crate::ucred::{Ucred, Uid};
->>>>>>> 4ceb3e95
 use bitflags::bitflags;
 use gmtx::{Gutex, GutexGroup, GutexReadGuard, GutexWriteGuard};
 use param::Param;
@@ -121,17 +116,12 @@
         self.data = Some(v);
     }
 
-<<<<<<< HEAD
-    pub fn parent(&self) -> GutexReadGuard<Option<Arc<Vnode>>> {
-        self.parent.read()
-=======
     pub fn cred(&self) -> &Arc<Ucred> {
         &self.cred
     }
 
     pub fn parent(&self) -> Option<Arc<Vnode>> {
         self.parent.read().clone()
->>>>>>> 4ceb3e95
     }
 
     pub fn parent_mut(&self) -> GutexWriteGuard<Option<Arc<Vnode>>> {
