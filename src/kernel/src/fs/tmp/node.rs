use crate::errno::{Errno, ENOSPC};
use macros::Errno;
use std::collections::VecDeque;
use std::sync::{Arc, RwLock};
use thiserror::Error;

/// A collection of [`Node`].
#[derive(Debug)]
pub struct Nodes {
    max: usize,                        // tm_nodes_max
    list: RwLock<VecDeque<Arc<Node>>>, // tm_nodes_used + tm_nodes_inuse
}

impl Nodes {
    pub fn new(max: usize) -> Self {
        Self {
            max,
            list: RwLock::default(),
        }
    }

    /// See `tmpfs_alloc_node` on the PS4 for a reference.
    pub fn alloc(&self) -> Result<Arc<Node>, AllocNodeError> {
        // Check if maximum number of nodes has been reached.
        let mut list = self.list.write().unwrap();

        if list.len() >= self.max {
            return Err(AllocNodeError::LimitReached);
        }

        // TODO: Implement node creation.
        let node = Arc::new(Node {});

        list.push_front(node.clone());

        Ok(node)
    }
}

/// An implementation of `tmpfs_node` structure.
#[derive(Debug)]
pub struct Node {}

<<<<<<< HEAD
/// Represents an error when [`Nodes::alloc()`] fails.
#[derive(Debug, Error)]
=======
/// Represents an error when [`Nodes::alloc()`] was failed.
#[derive(Debug, Error, Errno)]
>>>>>>> 16ac7b9e
pub enum AllocNodeError {
    #[error("maximum number of nodes has been reached")]
    #[errno(ENOSPC)]
    LimitReached,
}<|MERGE_RESOLUTION|>--- conflicted
+++ resolved
@@ -41,13 +41,8 @@
 #[derive(Debug)]
 pub struct Node {}
 
-<<<<<<< HEAD
 /// Represents an error when [`Nodes::alloc()`] fails.
-#[derive(Debug, Error)]
-=======
-/// Represents an error when [`Nodes::alloc()`] was failed.
 #[derive(Debug, Error, Errno)]
->>>>>>> 16ac7b9e
 pub enum AllocNodeError {
     #[error("maximum number of nodes has been reached")]
     #[errno(ENOSPC)]
