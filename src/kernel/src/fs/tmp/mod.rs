--- conflicted
+++ resolved
@@ -1,21 +1,14 @@
 use super::{FsOps, Mount, MountFlags, MountOpts, Vnode};
 use crate::errno::{Errno, EINVAL};
-<<<<<<< HEAD
-=======
 use crate::fs::Mode;
 use crate::ucred::{Gid, Uid};
 use std::any::Any;
 use std::collections::HashMap;
->>>>>>> 4ceb3e95
 use std::num::NonZeroI32;
 use std::sync::Arc;
 use thiserror::Error;
 
-<<<<<<< HEAD
 fn mount(mnt: &mut Mount, _: MountOpts) -> Result<(), Box<dyn Errno>> {
-=======
-fn mount(mnt: &mut Mount, mut opts: HashMap<String, Box<dyn Any>>) -> Result<(), Box<dyn Errno>> {
->>>>>>> 4ceb3e95
     if mnt.flags().intersects(MountFlags::MNT_UPDATE) {
         return Err(Box::new(MountError::UpdateNotSupported));
     }
