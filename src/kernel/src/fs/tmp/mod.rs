use self::node::{AllocNodeError, Node, Nodes};
use super::{Filesystem, FsConfig, Mount, MountFlags, MountOpts, MountSource, VPathBuf, Vnode};
use crate::errno::{Errno, EINVAL};
use crate::ucred::{Ucred, Uid};
use std::num::NonZeroI32;
use std::sync::atomic::AtomicI32;
use std::sync::Arc;
use thiserror::Error;

mod node;

pub fn mount(
    conf: &'static FsConfig,
    cred: &Arc<Ucred>,
    path: VPathBuf,
    parent: Option<Arc<Vnode>>,
    mut opts: MountOpts,
    flags: MountFlags,
) -> Result<Mount, Box<dyn Errno>> {
    // Check flags.
    if flags.intersects(MountFlags::MNT_UPDATE) {
        return Err(Box::new(MountError::UpdateNotSupported));
    }

    // Get mount point attributes.
    let attrs = match parent.as_ref().unwrap().getattr() {
        Ok(v) => v,
        Err(e) => return Err(Box::new(MountError::GetParentAttrsFailed(e))),
    };

    // Get GID.
    let gid = if cred.real_uid() == Uid::ROOT {
<<<<<<< HEAD
        match opts.remove("gid") {
            Some(opt) => opt.unwrap(),
            None => attrs.gid,
        }
=======
        opts.remove_or("gid", attrs.gid())
>>>>>>> cb5250e3
    } else {
        attrs.gid
    };

    // Get UID.
    let uid = if cred.real_uid() == Uid::ROOT {
<<<<<<< HEAD
        opts.remove("uid").map_or(attrs.uid, |v| v.unwrap())
=======
        opts.remove_or("uid", attrs.uid())
>>>>>>> cb5250e3
    } else {
        attrs.uid
    };

    // Get mode.
    let mode = if cred.real_uid() == Uid::ROOT {
<<<<<<< HEAD
        opts.remove("mode").map_or(attrs.mode, |v| v.unwrap())
=======
        opts.remove_or("mode", attrs.mode())
>>>>>>> cb5250e3
    } else {
        attrs.mode
    };

    // Get maximum inodes.
    let inodes: i32 = opts.remove_or("inodes", 0);

    // Get size.
    let size: usize = opts.remove_or("size", 0);

    // Get maximum file size.
    let file_size = opts.remove_or("maxfilesize", 0);

    // TODO: Refactor this for readability.
    let pages = if size.wrapping_sub(0x4000) < 0xffffffffffff8000 {
        size.wrapping_add(0x3fff) >> 14
    } else {
        usize::MAX
    };

    // Setup node list.
    let nodes = Nodes::new(if inodes < 4 {
        if pages < 0xfffffffd {
            pages + 3
        } else {
            u32::MAX.try_into().unwrap()
        }
    } else {
        inodes.try_into().unwrap()
    });

    // Allocate a root node.
    let root = match nodes.alloc() {
        Ok(v) => v,
        Err(e) => return Err(Box::new(MountError::AllocRootFailed(e))),
    };

    Ok(Mount::new(
        conf,
        cred,
        MountSource::Driver("tmpfs"),
        path,
        parent,
        flags | MountFlags::MNT_LOCAL,
        TempFs {
            max_pages: pages,
            max_file_size: if file_size == 0 { u64::MAX } else { file_size },
            next_inode: AtomicI32::new(2), // TODO: Use a proper implementation.
            nodes,
            root,
        },
    ))
}

/// An implementation of `tmpfs_mount` structure.
#[derive(Debug)]
struct TempFs {
    max_pages: usize,      // tm_pages_max
    max_file_size: u64,    // tm_maxfilesize
    next_inode: AtomicI32, // tm_ino_unr
    nodes: Nodes,
    root: Arc<Node>, // tm_root
}

impl Filesystem for TempFs {
    fn root(self: Arc<Self>, mnt: &Arc<Mount>) -> Arc<Vnode> {
        todo!()
    }
}

/// Represents an error when [`mount()`] fails.
#[derive(Debug, Error)]
enum MountError {
    #[error("update is not supported")]
    UpdateNotSupported,

    #[error("cannot get mount point attributes")]
    GetParentAttrsFailed(#[source] Box<dyn Errno>),

    #[error("cannot allocate a root node")]
    AllocRootFailed(#[source] AllocNodeError),
}

impl Errno for MountError {
    fn errno(&self) -> NonZeroI32 {
        match self {
            Self::UpdateNotSupported => EINVAL,
            Self::GetParentAttrsFailed(e) => e.errno(),
            Self::AllocRootFailed(e) => e.errno(),
        }
    }
}<|MERGE_RESOLUTION|>--- conflicted
+++ resolved
@@ -30,36 +30,21 @@
 
     // Get GID.
     let gid = if cred.real_uid() == Uid::ROOT {
-<<<<<<< HEAD
-        match opts.remove("gid") {
-            Some(opt) => opt.unwrap(),
-            None => attrs.gid,
-        }
-=======
         opts.remove_or("gid", attrs.gid())
->>>>>>> cb5250e3
     } else {
         attrs.gid
     };
 
     // Get UID.
     let uid = if cred.real_uid() == Uid::ROOT {
-<<<<<<< HEAD
-        opts.remove("uid").map_or(attrs.uid, |v| v.unwrap())
-=======
         opts.remove_or("uid", attrs.uid())
->>>>>>> cb5250e3
     } else {
         attrs.uid
     };
 
     // Get mode.
     let mode = if cred.real_uid() == Uid::ROOT {
-<<<<<<< HEAD
-        opts.remove("mode").map_or(attrs.mode, |v| v.unwrap())
-=======
         opts.remove_or("mode", attrs.mode())
->>>>>>> cb5250e3
     } else {
         attrs.mode
     };
