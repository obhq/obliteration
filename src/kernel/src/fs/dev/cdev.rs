use super::dirent::Dirent;
use crate::errno::{Errno, ENODEV, ENOTTY};
use crate::fs::Uio;
use crate::fs::{
    FileBackend, IoCmd, Mode, OpenFlags, PollEvents, Stat, TruncateLength, UioMut, VFile,
};
use crate::process::VThread;
use crate::time::TimeSpec;
use crate::ucred::{Gid, Ucred, Uid};
use bitflags::bitflags;
use gmtx::{Gutex, GutexGroup, GutexReadGuard, GutexWriteGuard};
use macros::Errno;
use std::fmt::Debug;
use std::sync::{Arc, Weak};
use thiserror::Error;

/// An implementation of `cdev` and `cdev_priv` structures.
#[derive(Debug)]
pub struct CharacterDevice {
    driver: Box<dyn DeviceDriver>,             // si_devsw
    unit: i32,                                 // si_drv0
    name: String,                              // si_name
    uid: Uid,                                  // si_uid
    gid: Gid,                                  // si_gid
    mode: Mode,                                // si_mode
    ctime: TimeSpec,                           // si_ctime
    atime: TimeSpec,                           // si_atime
    mtime: TimeSpec,                           // si_mtime
    cred: Option<Arc<Ucred>>,                  // si_cred
    max_io: usize,                             // si_iosize_max
    flags: DeviceFlags,                        // si_flags
    inode: i32,                                // cdp_inode
    dirents: Gutex<Vec<Option<Weak<Dirent>>>>, // cdp_dirents + cdp_maxdirent
}

impl CharacterDevice {
    /// See `devfs_alloc` on the PS4 for a reference.
    pub(super) fn new(
        unit: i32,
        name: impl Into<String>,
        uid: Uid,
        gid: Gid,
        mode: Mode,
        cred: Option<Arc<Ucred>>,
        flags: DeviceFlags,
        inode: i32,
        driver: impl DeviceDriver,
    ) -> Self {
        let gg = GutexGroup::new();
        let now = TimeSpec::now();

        Self {
            driver: Box::new(driver),
            inode,
            unit,
            name: name.into(),
            uid,
            gid,
            mode,
            ctime: now,
            atime: now,
            mtime: now,
            cred,
            max_io: 0x10000,
            flags,
            dirents: gg.spawn(vec![None]),
        }
    }

    pub fn open(
        self: &Arc<Self>,
        mode: OpenFlags,
        devtype: i32,
        td: Option<&VThread>,
    ) -> Result<(), Box<dyn Errno>> {
        self.driver.open(self, mode, devtype, td)
    }

    pub fn name(&self) -> &str {
        self.name.as_ref()
    }

    pub fn uid(&self) -> Uid {
        self.uid
    }

    pub fn gid(&self) -> Gid {
        self.gid
    }

    pub fn mode(&self) -> Mode {
        self.mode
    }

    pub fn flags(&self) -> DeviceFlags {
        self.flags
    }

    pub(super) fn inode(&self) -> i32 {
        self.inode
    }

    pub(super) fn dirents(&self) -> GutexReadGuard<Vec<Option<Weak<Dirent>>>> {
        self.dirents.read()
    }

    pub(super) fn dirents_mut(&self) -> GutexWriteGuard<Vec<Option<Weak<Dirent>>>> {
        self.dirents.write()
    }
}

impl FileBackend for CharacterDevice {
    #[allow(unused_variables)] // TODO: remove when implementing
    fn read(
        self: &Arc<Self>,
        file: &VFile,
        buf: &mut UioMut,
        off: i64,
        td: Option<&VThread>,
    ) -> Result<usize, Box<dyn Errno>> {
        todo!()
    }

    #[allow(unused_variables)] // TODO: remove when implementing
    fn write(
        self: &Arc<Self>,
        file: &VFile,
        buf: &mut Uio,
        off: i64,
        td: Option<&VThread>,
    ) -> Result<usize, Box<dyn Errno>> {
        todo!()
    }

    #[allow(unused_variables)] // TODO: remove when implementing
    fn ioctl(
        self: &Arc<Self>,
        file: &VFile,
        cmd: IoCmd,
        td: Option<&VThread>,
    ) -> Result<(), Box<dyn Errno>> {
        todo!()
    }

    #[allow(unused_variables)] // TODO: remove when implementing
    fn poll(self: &Arc<Self>, file: &VFile, events: PollEvents, td: &VThread) -> PollEvents {
        todo!()
    }

    #[allow(unused_variables)] // TODO: remove when implementing
    fn stat(self: &Arc<Self>, file: &VFile, td: Option<&VThread>) -> Result<Stat, Box<dyn Errno>> {
        todo!()
    }

    #[allow(unused_variables)] // TODO: remove when implementing
    fn truncate(
        self: &Arc<Self>,
        file: &VFile,
        length: TruncateLength,
        td: Option<&VThread>,
    ) -> Result<(), Box<dyn Errno>> {
        todo!()
    }
}

bitflags! {
    /// Flags for [`Cdev`].
    #[derive(Debug, Clone, Copy)]
    pub struct DeviceFlags: u32 {
        const SI_ETERNAL = 0x01;
        const SI_ALIAS = 0x02;
    }
}

bitflags! {
    /// Flags for [`CdevSw`].
    #[derive(Debug, Clone, Copy)]
    pub struct DriverFlags: u32 {
        const D_NEEDMINOR = 0x00800000;
    }
}

/// An implementation of the `cdevsw` structure.
<<<<<<< HEAD
pub(super) trait Device: Debug + Sync + Send + 'static {
    fn read(
        self: Arc<Self>,
        #[allow(unused_variables)] data: &mut UioMut,
        #[allow(unused_variables)] off: i64,
        #[allow(unused_variables)] td: Option<&VThread>,
=======
pub trait DeviceDriver: Debug + Sync + Send + 'static {
    #[allow(unused_variables)]
    fn open(
        &self,
        dev: &Arc<CharacterDevice>,
        mode: OpenFlags,
        devtype: i32,
        td: Option<&VThread>,
    ) -> Result<(), Box<dyn Errno>> {
        Ok(())
    }

    #[allow(unused_variables)]
    fn read(
        &self,
        dev: &Arc<CharacterDevice>,
        data: &mut UioMut,
        td: Option<&VThread>,
>>>>>>> 024f5a8f
    ) -> Result<usize, Box<dyn Errno>> {
        Err(Box::new(DefaultDeviceError::ReadNotSupported))
    }

    fn write(
<<<<<<< HEAD
        self: Arc<Self>,
        #[allow(unused_variables)] data: &mut Uio,
        #[allow(unused_variables)] off: i64,
        #[allow(unused_variables)] td: Option<&VThread>,
=======
        &self,
        dev: &Arc<CharacterDevice>,
        data: &mut Uio,
        td: Option<&VThread>,
>>>>>>> 024f5a8f
    ) -> Result<usize, Box<dyn Errno>> {
        Err(Box::new(DefaultDeviceError::WriteNotSupported))
    }

<<<<<<< HEAD
    fn ioctl(
        self: Arc<Self>,
        #[allow(unused_variables)] cmd: IoCmd,
        #[allow(unused_variables)] td: Option<&VThread>,
    ) -> Result<(), Box<dyn Errno>> {
        Err(Box::new(DefaultError::IoctlNotSupported))
=======
    #[allow(unused_variables)]
    fn ioctl(
        &self,
        dev: &Arc<CharacterDevice>,
        cmd: IoCmd,
        td: &VThread,
    ) -> Result<(), Box<dyn Errno>> {
        Err(Box::new(DefaultDeviceError::IoctlNotSupported))
>>>>>>> 024f5a8f
    }
}

#[derive(Debug, Error, Errno)]
pub enum DefaultDeviceError {
    #[error("read not supported")]
    #[errno(ENODEV)]
    ReadNotSupported,

    #[error("write not supported")]
    #[errno(ENODEV)]
    WriteNotSupported,

    #[error("ioctl not supported")]
    #[errno(ENODEV)]
    IoctlNotSupported,

    #[error("command not supported")]
    #[errno(ENOTTY)]
    CommandNotSupported,
}<|MERGE_RESOLUTION|>--- conflicted
+++ resolved
@@ -181,14 +181,6 @@
 }
 
 /// An implementation of the `cdevsw` structure.
-<<<<<<< HEAD
-pub(super) trait Device: Debug + Sync + Send + 'static {
-    fn read(
-        self: Arc<Self>,
-        #[allow(unused_variables)] data: &mut UioMut,
-        #[allow(unused_variables)] off: i64,
-        #[allow(unused_variables)] td: Option<&VThread>,
-=======
 pub trait DeviceDriver: Debug + Sync + Send + 'static {
     #[allow(unused_variables)]
     fn open(
@@ -206,37 +198,21 @@
         &self,
         dev: &Arc<CharacterDevice>,
         data: &mut UioMut,
-        td: Option<&VThread>,
->>>>>>> 024f5a8f
+        off: i64,
+        td: Option<&VThread>,
     ) -> Result<usize, Box<dyn Errno>> {
         Err(Box::new(DefaultDeviceError::ReadNotSupported))
     }
 
     fn write(
-<<<<<<< HEAD
-        self: Arc<Self>,
-        #[allow(unused_variables)] data: &mut Uio,
-        #[allow(unused_variables)] off: i64,
-        #[allow(unused_variables)] td: Option<&VThread>,
-=======
         &self,
         dev: &Arc<CharacterDevice>,
         data: &mut Uio,
         td: Option<&VThread>,
->>>>>>> 024f5a8f
     ) -> Result<usize, Box<dyn Errno>> {
         Err(Box::new(DefaultDeviceError::WriteNotSupported))
     }
 
-<<<<<<< HEAD
-    fn ioctl(
-        self: Arc<Self>,
-        #[allow(unused_variables)] cmd: IoCmd,
-        #[allow(unused_variables)] td: Option<&VThread>,
-    ) -> Result<(), Box<dyn Errno>> {
-        Err(Box::new(DefaultError::IoctlNotSupported))
-=======
-    #[allow(unused_variables)]
     fn ioctl(
         &self,
         dev: &Arc<CharacterDevice>,
@@ -244,7 +220,6 @@
         td: &VThread,
     ) -> Result<(), Box<dyn Errno>> {
         Err(Box::new(DefaultDeviceError::IoctlNotSupported))
->>>>>>> 024f5a8f
     }
 }
 
