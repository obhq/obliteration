--- conflicted
+++ resolved
@@ -1,10 +1,5 @@
-<<<<<<< HEAD
-use crate::errno::{Errno, EPERM};
-use crate::fs::{VFile, VFileOps, VPath};
-=======
 use crate::errno::Errno;
 use crate::fs::{IoctlCom, VFile, VFileOps, VPath};
->>>>>>> 65761d93
 use crate::process::VThread;
 use crate::ucred::Ucred;
 use byteorder::{NativeEndian, WriteBytesExt};
@@ -39,15 +34,9 @@
     fn ioctl(
         &self,
         _: &crate::fs::VFile,
-<<<<<<< HEAD
-        com: u64,
-        mut data: &mut [u8],
-        cred: &Ucred,
-=======
         _com: IoctlCom,
         _: &mut [u8],
         _: &Ucred,
->>>>>>> 65761d93
         _: &VThread,
     ) -> Result<(), Box<dyn Errno>> {
         if cred.is_unk1() || cred.is_unk2() {
