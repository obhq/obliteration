--- conflicted
+++ resolved
@@ -167,13 +167,8 @@
         &self,
         vn: &Arc<Vnode>,
         mode: OpenFlags,
-<<<<<<< HEAD
         td: Option<&VThread>,
     ) -> Result<VFileType, Box<dyn Errno>> {
-=======
-        file: Option<&mut VFile>,
-    ) -> Result<(), Box<dyn Errno>> {
->>>>>>> 024f5a8f
         if !vn.is_character() {
             todo!()
         }
@@ -188,13 +183,7 @@
         dev.open(mode, 0x2000, td)?;
 
         // Set file OP.
-<<<<<<< HEAD
         Ok(VFileType::Device(dev.clone()))
-=======
-        let Some(file) = file else { return Ok(()) };
-
-        todo!()
->>>>>>> 024f5a8f
     }
 
     fn revoke(&self, vn: &Arc<Vnode>, flags: RevokeFlags) -> Result<(), Box<dyn Errno>> {
