use super::dirent::Dirent;
use super::{AllocVnodeError, DevFs};
use crate::errno::{Errno, EIO, ENOENT, ENOTDIR, ENXIO};
use crate::fs::{
    check_access, Access, IoCmd, OpenFlags, RevokeFlags, Uio, UioMut, VFileType, Vnode, VnodeAttrs,
    VnodeItem, VnodeType,
};
use crate::process::VThread;
use macros::Errno;
use std::sync::Arc;
use thiserror::Error;

/// An implementation of [`crate::fs::VnodeBackend`] for devfs.
///
/// This implementation merge `devfs_vnodeops` and `devfs_specops` together.
#[derive(Debug)]
pub struct VnodeBackend {
    fs: Arc<DevFs>,
    dirent: Arc<Dirent>,
}

impl VnodeBackend {
    pub fn new(fs: Arc<DevFs>, dirent: Arc<Dirent>) -> Self {
        Self { fs, dirent }
    }
}

impl crate::fs::VnodeBackend for VnodeBackend {
    fn access(
        &self,
        vn: &Arc<Vnode>,
        td: Option<&VThread>,
        mode: Access,
    ) -> Result<(), Box<dyn Errno>> {
        // Get dirent.
        let mut dirent = self.dirent.clone();
        let is_dir = match vn.ty() {
            VnodeType::Directory(_) => {
                if let Some(v) = dirent.dir() {
                    // Is it possible the parent will be gone here?
                    dirent = v.upgrade().unwrap();
                }

                true
            }
            _ => false,
        };

        // Get credential.
        let cred = match td {
            Some(v) => v.cred(),
            None => return Ok(()),
        };

        // Get file permissions as atomic.
        let (fuid, fgid, fmode) = {
            let uid = dirent.uid();
            let gid = dirent.gid();
            let mode = dirent.mode();

            (*uid, *gid, *mode)
        };

        // Check access.
        let err = match check_access(cred, fuid, fgid, fmode, mode, is_dir) {
            Ok(_) => return Ok(()),
            Err(e) => e,
        };

        // TODO: Check if file is a controlling terminal.
        Err(Box::new(err))
    }

    fn getattr(&self, vn: &Arc<Vnode>) -> Result<VnodeAttrs, Box<dyn Errno>> {
        // Populate devices.
        self.fs.populate();

        // Get dirent.
        let mut dirent = self.dirent.clone();

        if vn.is_directory() {
            if let Some(v) = dirent.dir() {
                // Is it possible the parent will be gone here?
                dirent = v.upgrade().unwrap();
            }
        }

        // Atomic get attributes.
        let uid = *dirent.uid();
        let gid = *dirent.gid();
        let mode = *dirent.mode();
        let size = match vn.ty() {
            VnodeType::Directory(_) => 512,
            VnodeType::Link => todo!(), /* TODO: strlen(dirent.de_symlink) */
            _ => 0,
        };

        Ok(VnodeAttrs {
            uid,
            gid,
            mode,
            size,
            fsid: 0,
        })
    }

    fn ioctl(
        &self,
        #[allow(unused_variables)] vn: &Arc<Vnode>,
        #[allow(unused_variables)] cmd: IoCmd,
        #[allow(unused_variables)] td: Option<&VThread>,
    ) -> Result<(), Box<dyn Errno>> {
        todo!()
    }

    fn lookup(
        &self,
        vn: &Arc<Vnode>,
        td: Option<&VThread>,
        name: &str,
    ) -> Result<Arc<Vnode>, Box<dyn Errno>> {
        // Populate devices.
        self.fs.populate();

        // Check if directory.
        match vn.ty() {
            VnodeType::Directory(root) => {
                if name == ".." && *root {
                    return Err(Box::new(LookupError::DotdotOnRoot));
                }
            }
            _ => return Err(Box::new(LookupError::NotDirectory)),
        }

        // Check if directory is accessible.
        if let Err(e) = vn.access(td, Access::EXEC) {
            return Err(Box::new(LookupError::AccessDenied(e)));
        }

        // Check name.
        match name {
            "." => Ok(vn.clone()),
            ".." => {
                let parent = match self.dirent.parent() {
                    Some(v) => v,
                    None => return Err(Box::new(LookupError::NoParent)),
                };

                match self.fs.alloc_vnode(vn.mount(), parent) {
                    Ok(v) => Ok(v),
                    Err(e) => Err(Box::new(LookupError::AllocVnodeFailed(e))),
                }
            }
            _ => {
                // Lookup.
                let item = match self.dirent.find(name, None) {
                    Some(v) => {
                        // TODO: Implement devfs_prison_check.
                        v
                    }
                    None => todo!("devfs lookup with non-existent file"),
                };

                match self.fs.alloc_vnode(vn.mount(), item) {
                    Ok(v) => Ok(v),
                    Err(e) => Err(Box::new(LookupError::AllocVnodeFailed(e))),
                }
            }
        }
    }

    fn open(
        &self,
        vn: &Arc<Vnode>,
        td: Option<&VThread>,
<<<<<<< HEAD
        flags: OpenFlags,
    ) -> Result<VFileType, Box<dyn Errno>> {
=======
        mode: OpenFlags,
        file: Option<&mut VFile>,
    ) -> Result<(), Box<dyn Errno>> {
>>>>>>> b611c641
        if !vn.is_character() {
            // This should correspond to dead_fileops.
            todo!()
        }

        // Not sure why FreeBSD check if vnode is VBLK because all of vnode here always be VCHR.
        let item = vn.item();
        let Some(VnodeItem::Device(dev)) = item.as_ref() else {
            unreachable!();
        };

        // Execute switch handler.
<<<<<<< HEAD
        sw.open()(&dev, flags, 0x2000, td)?;
=======
        dev.open(mode, 0x2000, td)?;

        // Set file OP.
        let Some(file) = file else { return Ok(()) };
>>>>>>> b611c641

        Ok(VFileType::Device(dev.clone()))
    }

    fn revoke(&self, vn: &Arc<Vnode>, flags: RevokeFlags) -> Result<(), Box<dyn Errno>> {
        // TODO: Implement this.
        Ok(())
    }

    #[allow(unused_variables)] // TODO: remove when implementing
    fn read(
        &self,
        vn: &Arc<Vnode>,
        buf: &mut UioMut,
        offset: i64,
        td: Option<&VThread>,
    ) -> Result<usize, Box<dyn Errno>> {
        todo!()
    }

    #[allow(unused_variables)] // TODO: remove when implementing
    fn write(
        &self,
        vn: &Arc<Vnode>,
        buf: &mut Uio,
        offset: i64,
        td: Option<&VThread>,
    ) -> Result<usize, Box<dyn Errno>> {
        todo!()
    }
}

/// Represents an error when [`lookup()`] is failed.
#[derive(Debug, Error, Errno)]
enum LookupError {
    #[error("file is not a directory")]
    #[errno(ENOTDIR)]
    NotDirectory,

    #[error("cannot resolve '..' on the root directory")]
    #[errno(EIO)]
    DotdotOnRoot,

    #[error("access denied")]
    AccessDenied(#[source] Box<dyn Errno>),

    #[error("file have no parent")]
    #[errno(ENOENT)]
    NoParent,

    #[error("cannot allocate a vnode")]
    AllocVnodeFailed(#[source] AllocVnodeError),
}

/// Represents an error when [`open()`] is failed.
#[derive(Debug, Error, Errno)]
enum OpenError {
    #[error("destination file is required")]
    #[errno(ENXIO)]
    NeedFile,
}<|MERGE_RESOLUTION|>--- conflicted
+++ resolved
@@ -173,14 +173,8 @@
         &self,
         vn: &Arc<Vnode>,
         td: Option<&VThread>,
-<<<<<<< HEAD
         flags: OpenFlags,
     ) -> Result<VFileType, Box<dyn Errno>> {
-=======
-        mode: OpenFlags,
-        file: Option<&mut VFile>,
-    ) -> Result<(), Box<dyn Errno>> {
->>>>>>> b611c641
         if !vn.is_character() {
             // This should correspond to dead_fileops.
             todo!()
@@ -193,14 +187,7 @@
         };
 
         // Execute switch handler.
-<<<<<<< HEAD
         sw.open()(&dev, flags, 0x2000, td)?;
-=======
-        dev.open(mode, 0x2000, td)?;
-
-        // Set file OP.
-        let Some(file) = file else { return Ok(()) };
->>>>>>> b611c641
 
         Ok(VFileType::Device(dev.clone()))
     }
