use super::dirent::Dirent;
use super::{alloc_vnode, AllocVnodeError, Cdev, DevFs};
use crate::errno::{Errno, EIO, ENOENT, ENOTDIR, ENXIO};
use crate::fs::{check_access, Access, OpenFlags, VFile, Vnode, VnodeAttrs, VnodeType};
use crate::process::VThread;
use std::num::NonZeroI32;
use std::sync::Arc;
use thiserror::Error;

/// An implementation of [`crate::fs::VnodeBackend`] for devfs.
///
/// This implementation merge `devfs_vnodeops` and `devfs_specops` together.
#[derive(Debug)]
pub struct VnodeBackend {
    fs: Arc<DevFs>,
    dirent: Arc<Dirent>,
}

impl VnodeBackend {
    pub fn new(fs: Arc<DevFs>, dirent: Arc<Dirent>) -> Self {
        Self { fs, dirent }
    }
}

impl crate::fs::VnodeBackend for VnodeBackend {
    fn access(
        self: Arc<Self>,
        vn: &Arc<Vnode>,
        td: Option<&VThread>,
        mode: Access,
    ) -> Result<(), Box<dyn Errno>> {
        // Get dirent.
        let mut dirent = self.dirent.clone();
        let is_dir = match vn.ty() {
            VnodeType::Directory(_) => {
                if let Some(v) = dirent.dir() {
                    // Is it possible the parent will be gone here?
                    dirent = v.upgrade().unwrap();
                }

                true
            }
            _ => false,
        };

        // Get credential.
        let cred = match td {
            Some(v) => v.cred(),
            None => return Ok(()),
        };

        // Get file permissions as atomic.
        let (fuid, fgid, fmode) = {
            let uid = dirent.uid();
            let gid = dirent.gid();
            let mode = dirent.mode();

            (*uid, *gid, *mode)
        };

        // Check access.
        let err = match check_access(cred, fuid, fgid, fmode.into(), mode, is_dir) {
            Ok(_) => return Ok(()),
            Err(e) => e,
        };

        // TODO: Check if file is a controlling terminal.
        Err(Box::new(err))
    }

    fn getattr(self: Arc<Self>, vn: &Arc<Vnode>) -> Result<VnodeAttrs, Box<dyn Errno>> {
        // Populate devices.
        self.fs.populate();

        // Get dirent.
        let mut dirent = self.dirent.clone();

        if vn.is_directory() {
            if let Some(v) = dirent.dir() {
                // Is it possible the parent will be gone here?
                dirent = v.upgrade().unwrap();
            }
        }

        // Atomic get attributes.
        let uid = dirent.uid();
        let gid = dirent.gid();
        let mode = dirent.mode();
        let size = match vn.ty() {
            VnodeType::Directory(_) => 512,
<<<<<<< HEAD
            VnodeType::Character | VnodeType::File => 0,
=======
            VnodeType::Link => todo!(), /* TODO: strlen(dirent.de_symlink) */
            _ => 0,
>>>>>>> 8dd68be6
        };

        todo!()
    }

    fn lookup(
        self: Arc<Self>,
        vn: &Arc<Vnode>,
        td: Option<&VThread>,
        name: &str,
    ) -> Result<Arc<Vnode>, Box<dyn Errno>> {
        // Populate devices.
        self.fs.populate();

        // Check if directory.
        match vn.ty() {
            VnodeType::Directory(root) => {
                if name == ".." && *root {
                    return Err(Box::new(LookupError::DotdotOnRoot));
                }
            }
            _ => return Err(Box::new(LookupError::NotDirectory)),
        }

        // Check if directory is accessible.
        if let Err(e) = vn.access(td, Access::EXEC) {
            return Err(Box::new(LookupError::AccessDenied(e)));
        }

        // Check name.
        match name {
            "." => Ok(vn.clone()),
            ".." => {
                let parent = match self.dirent.parent() {
                    Some(v) => v,
                    None => return Err(Box::new(LookupError::NoParent)),
                };

                match alloc_vnode(self.fs.clone(), vn.fs(), parent) {
                    Ok(v) => Ok(v),
                    Err(e) => Err(Box::new(LookupError::AllocVnodeFailed(e))),
                }
            }
            _ => {
                // Lookup.
                let item = match self.dirent.find(name, None) {
                    Some(v) => {
                        // TODO: Implement devfs_prison_check.
                        v
                    }
                    None => todo!("devfs lookup with non-existent file"),
                };

                match alloc_vnode(self.fs.clone(), vn.fs(), item) {
                    Ok(v) => Ok(v),
                    Err(e) => Err(Box::new(LookupError::AllocVnodeFailed(e))),
                }
            }
        }
    }

    fn open(
        self: Arc<Self>,
        vn: &Arc<Vnode>,
        td: Option<&VThread>,
        mode: OpenFlags,
        mut file: Option<&mut VFile>,
    ) -> Result<(), Box<dyn Errno>> {
        if !vn.is_character() {
            return Ok(());
        }

        // Not sure why FreeBSD check if vnode is VBLK because all of vnode here always be VCHR.
        let dev = vn.item().unwrap().downcast::<Cdev>().unwrap();
        let sw = dev.sw();

        if file.is_none() && sw.fdopen().is_some() {
            return Err(Box::new(OpenError::NeedFile));
        }

        // Execute switch handler.
        match sw.fdopen() {
            Some(f) => f(&dev, mode, td, file.as_deref_mut())?,
            None => sw.open().unwrap()(&dev, mode, 0x2000, td)?,
        };

        // Set file OP.
        let file = match file {
            Some(v) => v,
            None => return Ok(()),
        };

        // TODO: Implement remaining logics from the PS4.
        Ok(())
    }
}

/// Represents an error when [`lookup()`] is failed.
#[derive(Debug, Error)]
enum LookupError {
    #[error("file is not a directory")]
    NotDirectory,

    #[error("cannot resolve '..' on the root directory")]
    DotdotOnRoot,

    #[error("access denied")]
    AccessDenied(#[source] Box<dyn Errno>),

    #[error("file have no parent")]
    NoParent,

    #[error("cannot allocate a vnode")]
    AllocVnodeFailed(#[source] AllocVnodeError),
}

impl Errno for LookupError {
    fn errno(&self) -> NonZeroI32 {
        match self {
            Self::NotDirectory => ENOTDIR,
            Self::DotdotOnRoot => EIO,
            Self::AccessDenied(e) => e.errno(),
            Self::NoParent => ENOENT,
            Self::AllocVnodeFailed(e) => e.errno(),
        }
    }
}

/// Represents an error when [`open()`] is failed.
#[derive(Debug, Error)]
enum OpenError {
    #[error("destination file is required")]
    NeedFile,
}

impl Errno for OpenError {
    fn errno(&self) -> NonZeroI32 {
        match self {
            Self::NeedFile => ENXIO,
        }
    }
}<|MERGE_RESOLUTION|>--- conflicted
+++ resolved
@@ -88,12 +88,8 @@
         let mode = dirent.mode();
         let size = match vn.ty() {
             VnodeType::Directory(_) => 512,
-<<<<<<< HEAD
-            VnodeType::Character | VnodeType::File => 0,
-=======
             VnodeType::Link => todo!(), /* TODO: strlen(dirent.de_symlink) */
             _ => 0,
->>>>>>> 8dd68be6
         };
 
         todo!()
