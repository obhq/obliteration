<<<<<<< HEAD
use self::dirent::DirentFlags;
use super::{
    path_contains, Cdev, CdevSw, DeviceFlags, DirentType, DriverFlags, FsOps, Mount, MountFlags,
    Vnode, VnodeType, VopVector,
};
use crate::errno::{Errno, EEXIST, EINVAL, ENAMETOOLONG, EOPNOTSUPP};
=======
pub use self::cdev::*;
use self::dirent::{Dirent, DirentFlags};
use self::vnode::VNODE_OPS;
use super::{path_contains, DirentType, FsOps, Mount, MountFlags, Vnode, VnodeType};
use crate::errno::{Errno, EEXIST, EOPNOTSUPP};
>>>>>>> 901c7eb7
use crate::ucred::Ucred;
use bitflags::bitflags;
use std::any::Any;
use std::collections::HashMap;
use std::num::NonZeroI32;
use std::sync::atomic::{AtomicU32, AtomicUsize, Ordering};
use std::sync::{Arc, Mutex, RwLock};
use thiserror::Error;

mod cdev;
pub(super) mod console;
pub(super) mod deci_tty6;
pub(super) mod dipsw;
mod dirent;
pub(super) mod dmem0;
pub(super) mod dmem1;
pub(super) mod dmem2;
mod vnode;

/// See `make_dev_credv` on the PS4 for a reference.
pub fn make_dev<N: Into<String>>(
    sw: &Arc<CdevSw>,
    unit: i32,
    name: N,
    uid: i32,
    gid: i32,
    mode: u16,
    cred: Option<Arc<Ucred>>,
    flags: MakeDevFlags,
) -> Result<Arc<Cdev>, MakeDevError> {
    if sw.flags().intersects(DriverFlags::D_NEEDMINOR) {
        todo!("make_dev_credv with D_NEEDMINOR");
    }

    let name = prepare_name(name.into())?;

    if dev_exists(&name) {
        return Err(MakeDevError::AlreadyExist(name));
    }

    // Get device flags.
    let mut df = DeviceFlags::empty();

    if flags.intersects(MakeDevFlags::MAKEDEV_ETERNAL) {
        df |= DeviceFlags::SI_ETERNAL;
    }

    // Create cdev.
    let dev = Arc::new(Cdev::new(
        sw,
        unit,
        name,
        uid,
        gid,
        mode,
        cred,
        df,
        INODE.fetch_add(1, Ordering::Relaxed).try_into().unwrap(),
    ));

    DEVICES.write().unwrap().push(dev.clone());

    // TODO: Implement the remaining logic from the PS4.
    Ok(dev)
}

/// See `prep_devname` on the PS4 for a reference.
fn prepare_name(name: String) -> Result<String, MakeDevError> {
    if name.len() > 63 {
        return Err(MakeDevError::NameTooLong);
    }

    let name = name.trim_start_matches('/').to_string();

    //TODO: Deduplicate consecutive slashes.

    if name.is_empty() {
        return Err(MakeDevError::NameInvalid);
    }

    for char in name.split('/') {
        match char {
            "." | ".." => return Err(MakeDevError::NameInvalid),
            _ => {}
        }
    }

    if dev_exists(&name) {
        return Err(MakeDevError::AlreadyExist(name));
    }

    Ok(name)
}

/// See `devfs_dev_exists` on the PS4 for a reference.
pub fn dev_exists<N: AsRef<str>>(name: N) -> bool {
    let name = name.as_ref();

    for dev in &DEVICES.read().unwrap().list {
        if path_contains(dev.name(), name) || path_contains(name, dev.name()) {
            return true;
        }
    }

    // TODO: Implement devfs_dir_find.
    false
}

/// An implementation of `devfs_mount` structure.
pub struct DevFs {
    index: usize,           // dm_idx
    root: Arc<Dirent>,      // dm_rootdir
    generation: Mutex<u32>, // dm_generation
}

impl DevFs {
    const DEVFS_ROOTINO: i32 = 2;

    /// See `devfs_populate` on the PS4 for a reference.
    fn populate(&self) {
        // Check if our data already latest.
        let mut gen = self.generation.lock().unwrap();
        let devices = DEVICES.read().unwrap();

        if *gen == devices.generation {
            return;
        }

        // Populate our data.
        for dev in &devices.list {
            // Check if we already populated this device.
            let dirents = dev.dirents();

            if let Some(dirent) = dirents.get(self.index).and_then(|e| e.as_ref()) {
                // If there is a strong reference that mean it is our dirent.
                if dirent.strong_count() != 0 {
                    continue;
                }
            }

            drop(dirents);

            // Create directories along the path.
            let mut dir = self.root.clone();
            let mut name = dev.name();

            while let Some(i) = name.find('/') {
                // Check if already exists.
                let n = &name[..i];
                let mut c = dir.children_mut();
                let d = match c.iter().find(|&c| c.dirent().name() == n) {
                    Some(c) => {
                        if c.dirent().ty() == DirentType::Link {
                            todo!("devfs_populate with DT_LNK children");
                        }

                        // Not sure why FreeBSD does not check if a directory?
                        c.clone()
                    }
                    None => {
                        // TODO: Implement devfs_rules_apply.
                        let d = Self::mkdir(n, 0, Some(&dir));
                        c.push(d.clone());
                        d
                    }
                };

                drop(c);

                // Move to next component.
                dir = d;
                name = &name[(i + 1)..];
            }

            // Check if a link.
            let mut children = dir.children_mut();

            if children
                .iter()
                .find(|&c| c.dirent().ty() == DirentType::Link && c.dirent().name() == name)
                .is_some()
            {
                todo!("devfs_populate with DT_LNK children");
            }

            // Check if alias.
            let (ty, uid, gid, mode) = if dev.flags().intersects(DeviceFlags::SI_ALIAS) {
                todo!("devfs_populate with SI_ALIAS");
            } else {
                (DirentType::Character, dev.uid(), dev.gid(), dev.mode())
            };

            // Create a new entry.
            let dirent = Arc::new(Dirent::new(
                ty,
                dev.inode(),
                uid,
                gid,
                mode,
                Some(Arc::downgrade(&dir)),
                DirentFlags::empty(),
                name,
            ));

            children.push(dirent.clone());
            drop(children);

            // TODO: Implement devfs_rules_apply.
            let mut dirents = dev.dirents_mut();

            if self.index >= dirents.len() {
                dirents.resize(self.index + 1, None);
            }

            dirents[self.index] = Some(Arc::downgrade(&dirent));
        }

        *gen = devices.generation;
    }

    /// Partial implementation of `devfs_vmkdir`. The main different is this function does not add
    /// the created directory to `parent` and does not run `devfs_rules_apply`.
    fn mkdir<N: Into<String>>(name: N, inode: i32, parent: Option<&Arc<Dirent>>) -> Arc<Dirent> {
        // Create the directory.
        let dir = Arc::new(Dirent::new(
            DirentType::Directory,
            if inode == 0 {
                INODE.fetch_add(1, Ordering::Relaxed).try_into().unwrap()
            } else {
                inode
            },
            0,
            0,
            0555,
            None,
            DirentFlags::empty(),
            name,
        ));

        // Add "." directory.
        let dot = Dirent::new(
            DirentType::Directory,
            0,
            0,
            0,
            0,
            Some(Arc::downgrade(&dir)),
            DirentFlags::DE_DOT,
            ".",
        );

        dir.children_mut().push(Arc::new(dot));

        // Add ".." directory.
        let dd = Dirent::new(
            DirentType::Directory,
            0,
            0,
            0,
            0,
            Some(Arc::downgrade(parent.unwrap_or(&dir))),
            DirentFlags::DE_DOTDOT,
            "..",
        );

        dir.children_mut().push(Arc::new(dd));
        dir
    }

    /// See `devfs_allocv` on the PS4 for a reference.
    fn alloc_vnode(mnt: &Arc<Mount>, ent: &Arc<Dirent>) -> Arc<Vnode> {
        // Get type.
        let ty = match ent.dirent().ty() {
            DirentType::Character => todo!("devfs_allocv with DT_CHR"),
            DirentType::Directory => VnodeType::Directory(ent.inode() == Self::DEVFS_ROOTINO),
            DirentType::Link => todo!("devfs_allocv with DT_LNK"),
        };

        // Create vnode.
        let vn = Arc::new(Vnode::new(mnt, ty, "devfs", &VNODE_OPS, ent.clone()));
        let mut current = ent.vnode_mut();

        if let Some(_) = current.as_ref().and_then(|v| v.upgrade()) {
            todo!("devfs_allocv with non-null vnode");
        }

        *current = Some(Arc::downgrade(&vn));
        drop(current);

        // TODO: Implement insmntque1.
        vn
    }
}

bitflags! {
    /// Flags for [`make_dev()`].
    #[derive(Clone, Copy)]
    pub struct MakeDevFlags: u32 {
        const MAKEDEV_ETERNAL = 0x10;
    }
}

/// List of devices in the system.
struct Devices {
    list: Vec<Arc<Cdev>>, // cdevp_list
    generation: u32,      // devfs_generation
}

impl Devices {
    fn push(&mut self, d: Arc<Cdev>) {
        self.list.push(d);
        self.generation += 1;
    }
}

/// Represents an error when [`make_dev()`] is failed.
#[derive(Debug, Error)]
pub enum MakeDevError {
    #[error("the device with the same name already exist")]
    AlreadyExist(String),
    #[error("the device name is too long")]
    NameTooLong,
    #[error("the device name is invalid")]
    NameInvalid,
}

impl Errno for MakeDevError {
    fn errno(&self) -> NonZeroI32 {
        match self {
            Self::AlreadyExist(_) => EEXIST,
            Self::NameTooLong => ENAMETOOLONG,
            Self::NameInvalid => EINVAL,
        }
    }
}

fn mount(mount: &mut Mount, _: HashMap<String, Box<dyn Any>>) -> Result<(), Box<dyn Errno>> {
    // Check mount flags.
    let mut flags = mount.flags_mut();

    if flags.intersects(MountFlags::MNT_ROOTFS) {
        return Err(Box::new(MountError::RootFs));
    } else if flags.intersects(MountFlags::MNT_UPDATE) {
        return Err(Box::new(MountError::Update));
    }

    flags.set(MountFlags::MNT_LOCAL, true);

    drop(flags);

    // Set mount data.
    let index = DEVFS_INDEX.fetch_add(1, Ordering::Relaxed);

    mount.set_data(Arc::new(DevFs {
        index,
        root: DevFs::mkdir("", DevFs::DEVFS_ROOTINO, None),
        generation: Mutex::new(0),
    }));

    Ok(())
}

fn root(mnt: &Arc<Mount>) -> Arc<Vnode> {
    let fs = mnt.data().unwrap().downcast_ref::<DevFs>().unwrap();

    DevFs::alloc_vnode(mnt, &fs.root)
}

/// Represents an error when [`mount`] is failed.
#[derive(Debug, Error)]
enum MountError {
    #[error("mounting as root FS is not supported")]
    RootFs,

    #[error("update mounting is not supported")]
    Update,
}

impl Errno for MountError {
    fn errno(&self) -> NonZeroI32 {
        match self {
            Self::RootFs | Self::Update => EOPNOTSUPP,
        }
    }
}

pub(super) static DEVFS_OPS: FsOps = FsOps { mount, root };
static DEVFS_INDEX: AtomicUsize = AtomicUsize::new(0); // TODO: Use a proper implementation.
static INODE: AtomicU32 = AtomicU32::new(3); // TODO: Same here.
static DEVICES: RwLock<Devices> = RwLock::new(Devices {
    list: Vec::new(),
    generation: 0,
});<|MERGE_RESOLUTION|>--- conflicted
+++ resolved
@@ -1,17 +1,10 @@
-<<<<<<< HEAD
-use self::dirent::DirentFlags;
+pub use self::cdev::*;
+use self::dirent::{Dirent, DirentFlags};
 use super::{
     path_contains, Cdev, CdevSw, DeviceFlags, DirentType, DriverFlags, FsOps, Mount, MountFlags,
     Vnode, VnodeType, VopVector,
 };
 use crate::errno::{Errno, EEXIST, EINVAL, ENAMETOOLONG, EOPNOTSUPP};
-=======
-pub use self::cdev::*;
-use self::dirent::{Dirent, DirentFlags};
-use self::vnode::VNODE_OPS;
-use super::{path_contains, DirentType, FsOps, Mount, MountFlags, Vnode, VnodeType};
-use crate::errno::{Errno, EEXIST, EOPNOTSUPP};
->>>>>>> 901c7eb7
 use crate::ucred::Ucred;
 use bitflags::bitflags;
 use std::any::Any;
