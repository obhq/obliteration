--- conflicted
+++ resolved
@@ -2,13 +2,8 @@
 use self::dirent::Dirent;
 use self::vnode::VnodeBackend;
 use super::{
-<<<<<<< HEAD
     path_contains, DirentType, FsConfig, FsOps, Mode, Mount, MountFlags, MountOpts, VPathBuf,
     Vnode, VnodeType,
-=======
-    path_contains, DirentType, Filesystem, FsConfig, Mode, Mount, MountFlags, VPathBuf, Vnode,
-    VnodeType,
->>>>>>> 47206db0
 };
 use crate::errno::{Errno, EEXIST, ENOENT, EOPNOTSUPP};
 use crate::ucred::{Gid, Ucred, Uid};
@@ -333,11 +328,7 @@
     cred: &Arc<Ucred>,
     path: VPathBuf,
     parent: Option<Arc<Vnode>>,
-<<<<<<< HEAD
     _: MountOpts,
-=======
-    _: HashMap<String, Box<dyn Any>>,
->>>>>>> 47206db0
     flags: MountFlags,
 ) -> Result<Mount, Box<dyn Errno>> {
     // Check mount flags.
