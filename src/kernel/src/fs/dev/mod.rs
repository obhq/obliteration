pub use self::cdev::*;
use self::dirent::Dirent;
use self::vnode::{CHARACTER_OPS, VNODE_OPS};
<<<<<<< HEAD
use super::{path_contains, DirentType, FsOps, Mount, MountFlags, MountOpts, Vnode, VnodeType};
=======
use super::{path_contains, DirentType, FsOps, Mode, Mount, MountFlags, Vnode, VnodeType};
>>>>>>> 4ceb3e95
use crate::errno::{Errno, EEXIST, ENOENT, EOPNOTSUPP};
use crate::ucred::{Gid, Ucred, Uid};
use bitflags::bitflags;
use std::num::NonZeroI32;
use std::sync::atomic::{AtomicU32, AtomicUsize, Ordering};
use std::sync::{Arc, Mutex, RwLock};
use thiserror::Error;

mod cdev;
mod dirent;
mod vnode;

/// See `make_dev_credv` on the PS4 for a reference.
pub fn make_dev(
    sw: &Arc<CdevSw>,
    unit: i32,
<<<<<<< HEAD
    name: impl Into<String>,
    uid: i32,
    gid: i32,
    mode: u16,
=======
    name: N,
    uid: Uid,
    gid: Gid,
    mode: Mode,
>>>>>>> 4ceb3e95
    cred: Option<Arc<Ucred>>,
    flags: MakeDev,
) -> Result<Arc<Cdev>, MakeDevError> {
    if sw.flags().intersects(DriverFlags::D_NEEDMINOR) {
        todo!("make_dev_credv with D_NEEDMINOR");
    }

    // TODO: Implement prep_devname.
    let name = name.into();

    if dev_exists(&name) {
        return Err(MakeDevError::AlreadyExist(name));
    }

    // Get device flags.
    let mut df = DeviceFlags::empty();

    if flags.intersects(MakeDev::MAKEDEV_ETERNAL) {
        df |= DeviceFlags::SI_ETERNAL;
    }

    // Create cdev.
    let dev = Arc::new(Cdev::new(
        sw,
        unit,
        name,
        uid,
        gid,
        mode,
        cred,
        df,
        INODE.fetch_add(1, Ordering::Relaxed).try_into().unwrap(),
    ));

    DEVICES.write().unwrap().push(dev.clone());

    // TODO: Implement the remaining logic from the PS4.
    Ok(dev)
}

/// See `devfs_dev_exists` on the PS4 for a reference.
pub fn dev_exists<N: AsRef<str>>(name: N) -> bool {
    let name = name.as_ref();

    for dev in &DEVICES.read().unwrap().list {
        if path_contains(dev.name(), name) || path_contains(name, dev.name()) {
            return true;
        }
    }

    // TODO: Implement devfs_dir_find.
    false
}

/// See `devfs_allocv` on the PS4 for a reference.
fn alloc_vnode(mnt: &Arc<Mount>, ent: &Arc<Dirent>) -> Result<Arc<Vnode>, AllocVnodeError> {
    // Check for active vnode.
    let mut current = ent.vnode_mut();

    if let Some(v) = current.as_ref().and_then(|v| v.upgrade()) {
        return Ok(v);
    }

    // Create vnode. Beware of deadlock because we are currently holding on dirent lock.
    let tag = "devfs";
    let vn = match ent.ty() {
        DirentType::Character => {
            let dev = ent
                .cdev()
                .unwrap()
                .upgrade()
                .ok_or(AllocVnodeError::DeviceGone)?;
            let vn = Vnode::new(mnt, VnodeType::Character, tag, &CHARACTER_OPS, ent.clone());

            *vn.item_mut() = Some(dev);
            vn
        }
        DirentType::Directory => Vnode::new(
            mnt,
            VnodeType::Directory(ent.inode() == DevFs::DEVFS_ROOTINO),
            tag,
            &VNODE_OPS,
            ent.clone(),
        ),
        DirentType::Link => todo!("devfs_allocv with DT_LNK"),
    };

    // Set current vnode.
    let vn = Arc::new(vn);

    *current = Some(Arc::downgrade(&vn));
    drop(current);

    // TODO: Implement insmntque1.
    Ok(vn)
}

/// An implementation of `devfs_mount` structure.
pub struct DevFs {
    index: usize,           // dm_idx
    root: Arc<Dirent>,      // dm_rootdir
    generation: Mutex<u32>, // dm_generation
}

impl DevFs {
    const DEVFS_ROOTINO: i32 = 2;

    /// See `devfs_populate` on the PS4 for a reference.
    fn populate(&self) {
        // Check if our data already latest.
        let mut gen = self.generation.lock().unwrap();
        let devices = DEVICES.read().unwrap();

        if *gen == devices.generation {
            return;
        }

        // Populate our data.
        for dev in &devices.list {
            // Check if we already populated this device.
            let dirents = dev.dirents();

            if let Some(dirent) = dirents.get(self.index).and_then(|e| e.as_ref()) {
                // If there is a strong reference that mean it is our dirent.
                if dirent.strong_count() != 0 {
                    continue;
                }
            }

            drop(dirents);

            // Create directories along the path.
            let mut dir = self.root.clone();
            let mut name = dev.name();

            while let Some(i) = name.find('/') {
                // Check if already exists.
                let n = &name[..i];
                let mut c = dir.children_mut();
                let d = match c.iter().find(|&c| c.name() == n) {
                    Some(c) => {
                        if c.ty() == DirentType::Link {
                            todo!("devfs_populate with DT_LNK children");
                        }

                        // Not sure why FreeBSD does not check if a directory?
                        c.clone()
                    }
                    None => {
                        // TODO: Implement devfs_rules_apply.
                        let d = Self::mkdir(n, 0, Some(&dir));
                        c.push(d.clone());
                        d
                    }
                };

                drop(c);

                // Move to next component.
                dir = d;
                name = &name[(i + 1)..];
            }

            // Check if a link.
            let mut children = dir.children_mut();

            if children
                .iter()
                .any(|c| c.ty() == DirentType::Link && c.name() == name)
            {
                todo!("devfs_populate with DT_LNK children");
            }

            // Check if alias.
            let (ty, uid, gid, mode) = if dev.flags().intersects(DeviceFlags::SI_ALIAS) {
                todo!("devfs_populate with SI_ALIAS");
            } else {
                (DirentType::Character, dev.uid(), dev.gid(), dev.mode())
            };

            // Create a new entry.
            let dirent = Arc::new(Dirent::new(
                ty,
                dev.inode(),
                uid,
                gid,
                mode,
                Some(Arc::downgrade(&dir)),
                Some(Arc::downgrade(&dev)),
                name,
            ));

            children.push(dirent.clone());
            drop(children);

            // TODO: Implement devfs_rules_apply.
            let mut dirents = dev.dirents_mut();

            if self.index >= dirents.len() {
                dirents.resize(self.index + 1, None);
            }

            dirents[self.index] = Some(Arc::downgrade(&dirent));
        }

        *gen = devices.generation;
    }

    /// Partial implementation of `devfs_vmkdir`. The main difference is this function does not add
    /// the created directory to `parent` and does not run `devfs_rules_apply`.
    fn mkdir(name: impl Into<String>, inode: i32, parent: Option<&Arc<Dirent>>) -> Arc<Dirent> {
        // Create the directory.
        let dir = Arc::new(Dirent::new(
            DirentType::Directory,
            if inode == 0 {
                INODE.fetch_add(1, Ordering::Relaxed).try_into().unwrap()
            } else {
                inode
            },
<<<<<<< HEAD
            0,
            0,
            0o555,
=======
            Uid::ROOT,
            Gid::ROOT,
            Mode::new(0o555).unwrap(),
>>>>>>> 4ceb3e95
            None,
            None,
            name,
        ));

        // Add "." directory.
        let dot = Dirent::new(
            DirentType::Directory,
            0,
            Uid::ROOT,
            Gid::ROOT,
            Mode::new(0).unwrap(),
            Some(Arc::downgrade(&dir)),
            None,
            ".",
        );

        dir.children_mut().push(Arc::new(dot));

        // Add ".." directory.
        let dd = Dirent::new(
            DirentType::Directory,
            0,
            Uid::ROOT,
            Gid::ROOT,
            Mode::new(0).unwrap(),
            Some(Arc::downgrade(parent.unwrap_or(&dir))),
            None,
            "..",
        );

        dir.children_mut().push(Arc::new(dd));
        dir
    }
}

bitflags! {
    /// Flags for [`make_dev()`].
    #[derive(Clone, Copy)]
    pub struct MakeDev: u32 {
        const MAKEDEV_ETERNAL = 0x10;
    }
}

/// List of devices in the system.
struct Devices {
    list: Vec<Arc<Cdev>>, // cdevp_list
    generation: u32,      // devfs_generation
}

impl Devices {
    fn push(&mut self, d: Arc<Cdev>) {
        self.list.push(d);
        self.generation += 1;
    }
}

/// Represents an error when [`make_dev()`] is failed.
#[derive(Debug, Error)]
pub enum MakeDevError {
    #[error("the device with the same name already exist")]
    AlreadyExist(String),
}

impl Errno for MakeDevError {
    fn errno(&self) -> NonZeroI32 {
        match self {
            Self::AlreadyExist(_) => EEXIST,
        }
    }
}

fn mount(mount: &mut Mount, _: MountOpts) -> Result<(), Box<dyn Errno>> {
    // Check mount flags.
    let mut flags = mount.flags_mut();

    if flags.intersects(MountFlags::MNT_ROOTFS) {
        return Err(Box::new(MountError::RootFs));
    } else if flags.intersects(MountFlags::MNT_UPDATE) {
        return Err(Box::new(MountError::Update));
    }

    flags.set(MountFlags::MNT_LOCAL, true);

    drop(flags);

    // Set mount data.
    let index = DEVFS_INDEX.fetch_add(1, Ordering::Relaxed);

    mount.set_data(Arc::new(DevFs {
        index,
        root: DevFs::mkdir("", DevFs::DEVFS_ROOTINO, None),
        generation: Mutex::new(0),
    }));

    Ok(())
}

fn root(mnt: &Arc<Mount>) -> Arc<Vnode> {
    let fs = mnt.data().unwrap().downcast_ref::<DevFs>().unwrap();

    alloc_vnode(mnt, &fs.root).unwrap()
}

/// Represents an error when [`mount()`] is failed.
#[derive(Debug, Error)]
enum MountError {
    #[error("mounting as root FS is not supported")]
    RootFs,

    #[error("update mounting is not supported")]
    Update,
}

impl Errno for MountError {
    fn errno(&self) -> NonZeroI32 {
        match self {
            Self::RootFs | Self::Update => EOPNOTSUPP,
        }
    }
}

/// Represents an error when [`alloc_vnode()`] is failed.
#[derive(Debug, Error)]
enum AllocVnodeError {
    #[error("the device already gone")]
    DeviceGone,
}

impl Errno for AllocVnodeError {
    fn errno(&self) -> NonZeroI32 {
        match self {
            Self::DeviceGone => ENOENT,
        }
    }
}

pub(super) static DEVFS_OPS: FsOps = FsOps { mount, root };
static DEVFS_INDEX: AtomicUsize = AtomicUsize::new(0); // TODO: Use a proper implementation.
static INODE: AtomicU32 = AtomicU32::new(3); // TODO: Same here.
static DEVICES: RwLock<Devices> = RwLock::new(Devices {
    list: Vec::new(),
    generation: 0,
});<|MERGE_RESOLUTION|>--- conflicted
+++ resolved
@@ -1,11 +1,7 @@
 pub use self::cdev::*;
 use self::dirent::Dirent;
 use self::vnode::{CHARACTER_OPS, VNODE_OPS};
-<<<<<<< HEAD
-use super::{path_contains, DirentType, FsOps, Mount, MountFlags, MountOpts, Vnode, VnodeType};
-=======
-use super::{path_contains, DirentType, FsOps, Mode, Mount, MountFlags, Vnode, VnodeType};
->>>>>>> 4ceb3e95
+use super::{path_contains, DirentType, FsOps, Mode, Mount, MountFlags, Vnode, MountOpts, VnodeType};
 use crate::errno::{Errno, EEXIST, ENOENT, EOPNOTSUPP};
 use crate::ucred::{Gid, Ucred, Uid};
 use bitflags::bitflags;
@@ -22,17 +18,10 @@
 pub fn make_dev(
     sw: &Arc<CdevSw>,
     unit: i32,
-<<<<<<< HEAD
     name: impl Into<String>,
-    uid: i32,
-    gid: i32,
-    mode: u16,
-=======
-    name: N,
     uid: Uid,
     gid: Gid,
     mode: Mode,
->>>>>>> 4ceb3e95
     cred: Option<Arc<Ucred>>,
     flags: MakeDev,
 ) -> Result<Arc<Cdev>, MakeDevError> {
@@ -252,15 +241,9 @@
             } else {
                 inode
             },
-<<<<<<< HEAD
-            0,
-            0,
-            0o555,
-=======
             Uid::ROOT,
             Gid::ROOT,
             Mode::new(0o555).unwrap(),
->>>>>>> 4ceb3e95
             None,
             None,
             name,
