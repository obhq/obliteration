use self::file::HostFile;
use self::vnode::VNODE_OPS;
<<<<<<< HEAD
use super::{FsOps, Mount, MountFlags, MountOpts, VPathBuf, Vnode, VnodeType};
=======
use super::{FsConfig, FsOps, Mount, MountFlags, VPathBuf, Vnode, VnodeType};
>>>>>>> 2a7500a5
use crate::errno::{Errno, EIO};
use crate::ucred::Ucred;
use gmtx::{Gutex, GutexGroup};
use param::Param;
use std::collections::HashMap;
use std::fs::create_dir;
use std::io::ErrorKind;
use std::num::NonZeroI32;
use std::path::{Path, PathBuf};
use std::sync::{Arc, Weak};
use thiserror::Error;

mod file;
mod vnode;

/// Mount data for host FS.
///
/// We subtitute `exfatfs` with this because the root FS on the PS4 is exFAT. That mean we must
/// report this as `exfatfs` otherwise it might be unexpected by the PS4.
pub struct HostFs {
    root: PathBuf,
    app: Arc<VPathBuf>,
    actives: Gutex<HashMap<PathBuf, Weak<Vnode>>>,
}

impl HostFs {
    pub fn app(&self) -> &Arc<VPathBuf> {
        &self.app
    }
}

<<<<<<< HEAD
fn mount(mount: &mut Mount, mut opts: MountOpts) -> Result<(), Box<dyn Errno>> {
=======
pub fn mount(
    conf: &'static FsConfig,
    cred: &Arc<Ucred>,
    path: VPathBuf,
    parent: Option<Arc<Vnode>>,
    mut opts: HashMap<String, Box<dyn Any>>,
    flags: MountFlags,
) -> Result<Mount, Box<dyn Errno>> {
>>>>>>> 2a7500a5
    // Check mount flags.
    if !flags.intersects(MountFlags::MNT_ROOTFS) {
        todo!("mounting host FS on non-root");
    } else if flags.intersects(MountFlags::MNT_UPDATE) {
        todo!("update root FS mounting");
    }

    // Get options.
    let system: PathBuf = opts.remove("ob:system").unwrap().try_into().unwrap();
    let game: PathBuf = opts.remove("ob:game").unwrap().try_into().unwrap();
    let param: Arc<Param> = opts.remove("ob:param").unwrap().try_into().unwrap();

    // Create dev mount point.
    let dev = system.join("dev");

    if let Err(e) = create_dir(&dev) {
        if e.kind() != ErrorKind::AlreadyExists {
            return Err(Box::new(MountError::CreateDirectoryFailed(dev, e)));
        }
    }

    // Map root.
    let mut map: HashMap<VPathBuf, MountSource> = HashMap::new();

    map.insert(VPathBuf::new(), MountSource::Host(system.clone()));

    // Create a directory for game PFS.
    let mut pfs = system.join("mnt");

    pfs.push("sandbox");
    pfs.push("pfsmnt");

    if let Err(e) = std::fs::create_dir_all(&pfs) {
        panic!("Cannot create {}: {}.", pfs.display(), e);
    }

    // Map game PFS.
    let pfs: VPathBuf = format!("/mnt/sandbox/pfsmnt/{}-app0-patch0-union", param.title_id())
        .try_into()
        .unwrap();

    map.insert(pfs.clone(), MountSource::Host(game));

    // Create a directory for app0.
    let mut app = system.join("mnt");

    app.push("sandbox");
    app.push(format!("{}_000", param.title_id()));

    if let Err(e) = std::fs::create_dir_all(&app) {
        panic!("Cannot create {}: {}.", app.display(), e);
    }

    // Map /mnt/sandbox/{id}_000/app0 to /mnt/sandbox/pfsmnt/{id}-app0-patch0-union.
    let app: VPathBuf = format!("/mnt/sandbox/{}_000", param.title_id())
        .try_into()
        .unwrap();

    map.insert(app.join("app0").unwrap(), MountSource::Bind(pfs));

    // Set mount data.
    let gg = GutexGroup::new();

    Ok(Mount::new(
        conf,
        &HOST_OPS,
        cred,
        path,
        parent,
        flags | MountFlags::MNT_LOCAL,
        HostFs {
            root: system,
            app: Arc::new(app),
            actives: gg.spawn(HashMap::new()),
        },
    ))
}

fn root(mnt: &Arc<Mount>) -> Arc<Vnode> {
    get_vnode(mnt, None).unwrap()
}

fn get_vnode(mnt: &Arc<Mount>, path: Option<&Path>) -> Result<Arc<Vnode>, GetVnodeError> {
    // Get target path.
    let fs = mnt.data().downcast_ref::<HostFs>().unwrap();
    let path = match path {
        Some(v) => v,
        None => &fs.root,
    };

    // Check if active.
    let mut actives = fs.actives.write();

    if let Some(v) = actives.get(path).and_then(|v| v.upgrade()) {
        return Ok(v);
    }

    // Open the file. Beware of deadlock here.
    let file = match HostFile::open(path) {
        Ok(v) => v,
        Err(e) => return Err(GetVnodeError::OpenFileFailed(e)),
    };

    // Get vnode type.
    let ty = match file.is_directory() {
        Ok(true) => VnodeType::Directory(path == fs.root),
        Ok(false) => todo!(),
        Err(e) => return Err(GetVnodeError::GetFileTypeFailed(e)),
    };

    // Allocate a new vnode.
    let vn = Arc::new(Vnode::new(mnt, ty, "exfatfs", &VNODE_OPS, Arc::new(file)));

    actives.insert(path.to_owned(), Arc::downgrade(&vn));
    drop(actives);

    Ok(vn)
}

/// Source of mount point.
#[derive(Debug)]
enum MountSource {
    Host(PathBuf),
    Bind(VPathBuf),
}

/// Represents an error when [`mount()`] was failed.
#[derive(Debug, Error)]
enum MountError {
    #[error("cannot create {0}")]
    CreateDirectoryFailed(PathBuf, #[source] std::io::Error),
}

impl Errno for MountError {
    fn errno(&self) -> NonZeroI32 {
        match self {
            Self::CreateDirectoryFailed(_, _) => EIO,
        }
    }
}

/// Represents an error when [`get_vnode()`] was failed.
#[derive(Debug, Error)]
enum GetVnodeError {
    #[error("cannot open the specified file")]
    OpenFileFailed(#[source] std::io::Error),

    #[error("cannot determine file type")]
    GetFileTypeFailed(#[source] std::io::Error),
}

static HOST_OPS: FsOps = FsOps { root };<|MERGE_RESOLUTION|>--- conflicted
+++ resolved
@@ -1,10 +1,6 @@
 use self::file::HostFile;
 use self::vnode::VNODE_OPS;
-<<<<<<< HEAD
-use super::{FsOps, Mount, MountFlags, MountOpts, VPathBuf, Vnode, VnodeType};
-=======
-use super::{FsConfig, FsOps, Mount, MountFlags, VPathBuf, Vnode, VnodeType};
->>>>>>> 2a7500a5
+use super::{FsConfig, FsOps, Mount, MountFlags, MountOpts, VPathBuf, Vnode, VnodeType};
 use crate::errno::{Errno, EIO};
 use crate::ucred::Ucred;
 use gmtx::{Gutex, GutexGroup};
@@ -36,18 +32,14 @@
     }
 }
 
-<<<<<<< HEAD
-fn mount(mount: &mut Mount, mut opts: MountOpts) -> Result<(), Box<dyn Errno>> {
-=======
 pub fn mount(
     conf: &'static FsConfig,
     cred: &Arc<Ucred>,
     path: VPathBuf,
     parent: Option<Arc<Vnode>>,
-    mut opts: HashMap<String, Box<dyn Any>>,
+    mut opts: MountOpts,
     flags: MountFlags,
 ) -> Result<Mount, Box<dyn Errno>> {
->>>>>>> 2a7500a5
     // Check mount flags.
     if !flags.intersects(MountFlags::MNT_ROOTFS) {
         todo!("mounting host FS on non-root");
