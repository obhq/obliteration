use self::file::{HostFile, HostId};
use self::vnode::VnodeBackend;
use super::{Filesystem, FsConfig, Mount, MountFlags, MountOpts, VPathBuf, Vnode, VnodeType};
use crate::errno::{Errno, EIO};
use crate::ucred::Ucred;
use macros::Errno;
use param::Param;
use std::collections::HashMap;
use std::fs::create_dir;
use std::io::ErrorKind;
<<<<<<< HEAD
use std::path::{Path, PathBuf};
use std::sync::{Arc, Weak};
=======
use std::path::PathBuf;
use std::sync::{Arc, Mutex, Weak};
>>>>>>> 00f11556
use thiserror::Error;

mod file;
mod vnode;

/// Mount data for host FS.
///
/// We subtitute `exfatfs` with this because the root FS on the PS4 is exFAT. That mean we must
/// report this as `exfatfs` otherwise it might be unexpected by the PS4.
#[derive(Debug)]
pub struct HostFs {
    root: Arc<HostFile>,
    actives: Mutex<HashMap<HostId, Weak<Vnode>>>,
}

pub fn mount(
    conf: &'static FsConfig,
    cred: &Arc<Ucred>,
    path: VPathBuf,
    parent: Option<Arc<Vnode>>,
    mut opts: MountOpts,
    flags: MountFlags,
) -> Result<Mount, Box<dyn Errno>> {
    // Check mount flags.
    if !flags.intersects(MountFlags::MNT_ROOTFS) {
        todo!("mounting host FS on non-root");
    } else if flags.intersects(MountFlags::MNT_UPDATE) {
        todo!("update root FS mounting");
    }

    // Get options.
    let system: PathBuf = opts.remove("ob:system").unwrap();
    let game: PathBuf = opts.remove("ob:game").unwrap();
    let param: Arc<Param> = opts.remove("ob:param").unwrap();

    // Create dev mount point.
    let dev = system.join("dev");

    if let Err(e) = create_dir(&dev) {
        if e.kind() != ErrorKind::AlreadyExists {
            return Err(Box::new(MountError::CreateDirectoryFailed(dev, e)));
        }
    }

    // Map root.
    let mut map: HashMap<VPathBuf, MountSource> = HashMap::new();

    map.insert(VPathBuf::new(), MountSource::Host(system.clone()));

    // Create a directory for game PFS.
    let mut pfs = system.join("mnt");

    pfs.push("sandbox");
    pfs.push("pfsmnt");

    if let Err(e) = std::fs::create_dir_all(&pfs) {
        panic!("Cannot create {}: {}.", pfs.display(), e);
    }

    // Map game PFS.
    let pfs: VPathBuf = format!("/mnt/sandbox/pfsmnt/{}-app0-patch0-union", param.title_id())
        .try_into()
        .unwrap();

    map.insert(pfs.clone(), MountSource::Host(game));

    // Create a directory for app0.
    let mut app = system.join("mnt");

    app.push("sandbox");
    app.push(format!("{}_000", param.title_id()));

    if let Err(e) = std::fs::create_dir_all(&app) {
        panic!("Cannot create {}: {}.", app.display(), e);
    }

    // Map /mnt/sandbox/{id}_000/app0 to /mnt/sandbox/pfsmnt/{id}-app0-patch0-union.
    let app: VPathBuf = format!("/mnt/sandbox/{}_000", param.title_id())
        .try_into()
        .unwrap();

    map.insert(app.join("app0").unwrap(), MountSource::Bind(pfs));

    // Open root directory.
    let root = match HostFile::root(&system) {
        Ok(v) => v,
        Err(e) => return Err(Box::new(MountError::OpenRootFailed(system, e))),
    };

    // Set mount data.
    Ok(Mount::new(
        conf,
        cred,
        super::MountSource::Driver("md0"), // TODO: Actually it is /dev/md0 but the PS4 show as md0.
        path,
        parent,
        flags | MountFlags::MNT_LOCAL,
        HostFs {
            root: Arc::new(root),
            actives: Mutex::default(),
        },
    ))
}

impl Filesystem for HostFs {
    fn root(self: Arc<Self>, mnt: &Arc<Mount>) -> Result<Arc<Vnode>, Box<dyn Errno>> {
        let vnode = get_vnode(&self, mnt, &self.root)?;
        Ok(vnode)
    }
}

fn get_vnode(
    fs: &Arc<HostFs>,
    mnt: &Arc<Mount>,
    file: &Arc<HostFile>,
) -> Result<Arc<Vnode>, GetVnodeError> {
    // Get file ID.
    let id = match file.id() {
        Ok(v) => v,
        Err(e) => return Err(GetVnodeError::GetFileIdFailed(e)),
    };

    // Check if active.
    let mut actives = fs.actives.lock().unwrap();

    if let Some(v) = actives.get(&id).and_then(|v| v.upgrade()) {
        return Ok(v);
    }

    // Get vnode type. Beware of deadlock here.
    let ty = match file.is_directory() {
        Ok(true) => VnodeType::Directory(Arc::ptr_eq(file, &fs.root)),
        Ok(false) => VnodeType::File,
        Err(e) => return Err(GetVnodeError::GetFileTypeFailed(e)),
    };

    // Allocate a new vnode.
    let vn = Vnode::new(
        mnt,
        ty,
        "exfatfs",
        VnodeBackend::new(fs.clone(), file.clone()),
    );

    actives.insert(id, Arc::downgrade(&vn));

    Ok(vn)
}

/// Source of mount point.
#[derive(Debug)]
enum MountSource {
    Host(PathBuf),
    Bind(VPathBuf),
}

/// Represents an error when [`mount()`] fails.
#[derive(Debug, Error, Errno)]
enum MountError {
    #[error("cannot create {0}")]
    #[errno(EIO)]
    CreateDirectoryFailed(PathBuf, #[source] std::io::Error),

    #[error("couldn't open {0} as a root directory")]
    #[errno(EIO)]
    OpenRootFailed(PathBuf, #[source] std::io::Error),
}
/// Represents an error when [`get_vnode()`] fails.
#[derive(Debug, Error, Errno)]
enum GetVnodeError {
<<<<<<< HEAD
    #[error("cannot open the specified file")]
    #[errno(EIO)]
    OpenFileFailed(#[source] std::io::Error),
=======
    #[error("couldn't get file identifier")]
    #[errno(EIO)]
    GetFileIdFailed(#[source] std::io::Error),
>>>>>>> 00f11556

    #[error("cannot determine file type")]
    #[errno(EIO)]
    GetFileTypeFailed(#[source] std::io::Error),
}<|MERGE_RESOLUTION|>--- conflicted
+++ resolved
@@ -8,13 +8,8 @@
 use std::collections::HashMap;
 use std::fs::create_dir;
 use std::io::ErrorKind;
-<<<<<<< HEAD
-use std::path::{Path, PathBuf};
-use std::sync::{Arc, Weak};
-=======
 use std::path::PathBuf;
 use std::sync::{Arc, Mutex, Weak};
->>>>>>> 00f11556
 use thiserror::Error;
 
 mod file;
@@ -185,15 +180,9 @@
 /// Represents an error when [`get_vnode()`] fails.
 #[derive(Debug, Error, Errno)]
 enum GetVnodeError {
-<<<<<<< HEAD
-    #[error("cannot open the specified file")]
-    #[errno(EIO)]
-    OpenFileFailed(#[source] std::io::Error),
-=======
     #[error("couldn't get file identifier")]
     #[errno(EIO)]
     GetFileIdFailed(#[source] std::io::Error),
->>>>>>> 00f11556
 
     #[error("cannot determine file type")]
     #[errno(EIO)]
