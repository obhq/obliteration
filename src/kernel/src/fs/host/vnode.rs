use super::file::HostFile;
use super::{get_vnode, GetVnodeError, HostFs};
use crate::errno::{Errno, EIO, ENOENT, ENOTDIR};
use crate::fs::{Access, IoCmd, Mode, OpenFlags, VFile, Vnode, VnodeAttrs, VnodeType};
use crate::process::VThread;
use crate::ucred::{Gid, Uid};
use macros::Errno;
use std::borrow::Cow;
use std::sync::Arc;
use thiserror::Error;

/// An implementation of [`crate::fs::VnodeBackend`].
#[derive(Debug)]
pub struct VnodeBackend {
    fs: Arc<HostFs>,
    file: Arc<HostFile>,
}

impl VnodeBackend {
    pub fn new(fs: Arc<HostFs>, file: Arc<HostFile>) -> Self {
        Self { fs, file }
    }
}

impl crate::fs::VnodeBackend for VnodeBackend {
    fn access(
        self: Arc<Self>,
        vn: &Arc<Vnode>,
        td: Option<&VThread>,
        mode: Access,
    ) -> Result<(), Box<dyn Errno>> {
        // TODO: Check how the PS4 check file permission for exfatfs.
        Ok(())
    }

    fn getattr(self: Arc<Self>, vn: &Arc<Vnode>) -> Result<VnodeAttrs, Box<dyn Errno>> {
        // Get file size.
        let size = self.file.len().map_err(GetAttrError::GetSizeFailed)?;

        // TODO: Check how the PS4 assign file permissions for exfatfs.
        let mode = match vn.ty() {
            VnodeType::Directory(_) => Mode::new(0o555).unwrap(),
            VnodeType::File | VnodeType::Link => todo!(),
            VnodeType::Character => unreachable!(), // Character devices should only be in devfs.
        };

        Ok(VnodeAttrs::new(Uid::ROOT, Gid::ROOT, mode, size, u32::MAX))
    }

    fn ioctl(
        self: Arc<Self>,
        #[allow(unused_variables)] vn: &Arc<Vnode>,
        #[allow(unused_variables)] cmd: IoCmd,
        #[allow(unused_variables)] td: Option<&VThread>,
    ) -> Result<(), Box<dyn Errno>> {
        todo!()
    }

    fn lookup(
        self: Arc<Self>,
        vn: &Arc<Vnode>,
        td: Option<&VThread>,
        name: &str,
    ) -> Result<Arc<Vnode>, Box<dyn Errno>> {
        // Check if directory.
        match vn.ty() {
            VnodeType::Directory(root) => {
                if name == ".." && *root {
                    return Err(Box::new(LookupError::DotdotOnRoot));
                }
            }
            _ => return Err(Box::new(LookupError::NotDirectory)),
        }

        // Check if directory is accessible.
        vn.access(td, Access::EXEC)
            .map_err(LookupError::AccessDenied)?;

        // Check name.
        let file = match name {
            "." => return Ok(vn.clone()),
            ".." => Cow::Borrowed(self.file.parent().unwrap()),
            _ => {
                // Don't allow name to be a file path.
                if name.contains(|c| c == '/' || c == '\\') {
                    return Err(Box::new(LookupError::InvalidName));
                }

                // Lookup the file.
                Cow::Owned(self.file.open(name).map_err(LookupError::OpenFailed)?)
            }
        };

        // Get vnode.
        let vn = get_vnode(&self.fs, vn.fs(), &file).map_err(LookupError::GetVnodeFailed)?;

        Ok(vn)
    }

    fn mkdir(
        self: Arc<Self>,
        parent: &Arc<Vnode>,
        name: &str,
        mode: u32,
        td: Option<&VThread>,
    ) -> Result<Arc<Vnode>, Box<dyn Errno>> {
        todo!()
    }

    fn open(
        self: Arc<Self>,
        vn: &Arc<Vnode>,
        td: Option<&VThread>,
        mode: OpenFlags,
        file: Option<&mut VFile>,
    ) -> Result<(), Box<dyn Errno>> {
        todo!()
    }
}

/// Represents an error when [`getattr()`] fails.
#[derive(Debug, Error, Errno)]
enum GetAttrError {
    #[error("cannot get file size")]
    #[errno(EIO)]
    GetSizeFailed(#[source] std::io::Error),
}

/// Represents an error when [`lookup()`] fails.
#[derive(Debug, Error, Errno)]
enum LookupError {
    #[error("current file is not a directory")]
    #[errno(ENOTDIR)]
    NotDirectory,

    #[error("cannot resolve '..' on the root directory")]
    #[errno(EIO)]
    DotdotOnRoot,

    #[error("access denied")]
    AccessDenied(#[source] Box<dyn Errno>),

    #[error("name contains unsupported characters")]
    #[errno(ENOENT)]
    InvalidName,

    #[error("couldn't open the specified file")]
    OpenFailed(#[source] std::io::Error),

    #[error("cannot get vnode")]
    GetVnodeFailed(#[source] GetVnodeError),
<<<<<<< HEAD
=======
}

impl Errno for LookupError {
    fn errno(&self) -> NonZeroI32 {
        match self {
            Self::NotDirectory => ENOTDIR,
            Self::DotdotOnRoot | Self::GetVnodeFailed(_) | Self::OpenFailed(_) => EIO,
            Self::AccessDenied(e) => e.errno(),
            Self::InvalidName => ENOENT,
        }
    }
>>>>>>> 00f11556
}<|MERGE_RESOLUTION|>--- conflicted
+++ resolved
@@ -145,22 +145,10 @@
     InvalidName,
 
     #[error("couldn't open the specified file")]
+    #[errno(EIO)]
     OpenFailed(#[source] std::io::Error),
 
     #[error("cannot get vnode")]
+    #[errno(EIO)]
     GetVnodeFailed(#[source] GetVnodeError),
-<<<<<<< HEAD
-=======
-}
-
-impl Errno for LookupError {
-    fn errno(&self) -> NonZeroI32 {
-        match self {
-            Self::NotDirectory => ENOTDIR,
-            Self::DotdotOnRoot | Self::GetVnodeFailed(_) | Self::OpenFailed(_) => EIO,
-            Self::AccessDenied(e) => e.errno(),
-            Self::InvalidName => ENOENT,
-        }
-    }
->>>>>>> 00f11556
 }