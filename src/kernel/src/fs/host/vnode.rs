--- conflicted
+++ resolved
@@ -1,14 +1,10 @@
 use super::file::HostFile;
 use super::{get_vnode, GetVnodeError};
 use crate::errno::{Errno, EIO, ENOENT, ENOTDIR};
-<<<<<<< HEAD
 use crate::fs::{
     Access, LookupOp, Mode, OpenFlags, VFile, VPathComponent, Vnode, VnodeAttrs, VnodeType,
     VopVector, DEFAULT_VNODEOPS,
 };
-=======
-use crate::fs::{Access, Mode, OpenFlags, VFile, Vnode, VnodeAttrs, VnodeType};
->>>>>>> 8fdccec1
 use crate::process::VThread;
 use crate::ucred::{Gid, Uid};
 use std::borrow::Cow;
@@ -28,22 +24,6 @@
     }
 }
 
-<<<<<<< HEAD
-fn lookup(
-    vn: &Arc<Vnode>,
-    name: VPathComponent,
-    op: LookupOp,
-    td: Option<&VThread>,
-) -> Result<Arc<Vnode>, Box<dyn Errno>> {
-    // Check if directory.
-    match vn.ty() {
-        VnodeType::Directory(root) => {
-            if name == VPathComponent::DotDot && *root {
-                return Err(Box::new(LookupError::DotDotOnRoot));
-            }
-        }
-        _ => return Err(Box::new(LookupError::NotDirectory)),
-=======
 impl crate::fs::VnodeBackend for VnodeBackend {
     fn access(
         self: Arc<Self>,
@@ -53,7 +33,6 @@
     ) -> Result<(), Box<dyn Errno>> {
         // TODO: Check how the PS4 check file permission for exfatfs.
         Ok(())
->>>>>>> 8fdccec1
     }
 
     fn getattr(self: Arc<Self>, vn: &Arc<Vnode>) -> Result<VnodeAttrs, Box<dyn Errno>> {
@@ -63,19 +42,6 @@
             Err(e) => return Err(Box::new(GetAttrError::GetSizeFailed(e))),
         };
 
-<<<<<<< HEAD
-    // Check name.
-    if name == VPathComponent::Dot {
-        return Ok(vn.clone());
-    }
-
-    let host = vn.data().downcast_ref::<HostFile>().unwrap();
-    let path = match name {
-        VPathComponent::DotDot => Cow::Borrowed(host.path().parent().unwrap()),
-        _ => {
-            if name.is_normal_and_contains(|c| c == '/' || c == '\\') {
-                return Err(Box::new(LookupError::InvalidName));
-=======
         // TODO: Check how the PS4 assign file permissions for exfatfs.
         let mode = match vn.ty() {
             VnodeType::Directory(_) => Mode::new(0o555).unwrap(),
@@ -97,7 +63,6 @@
                 if name == ".." && *root {
                     return Err(Box::new(LookupError::DotdotOnRoot));
                 }
->>>>>>> 8fdccec1
             }
             _ => return Err(Box::new(LookupError::NotDirectory)),
         }
