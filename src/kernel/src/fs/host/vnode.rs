--- conflicted
+++ resolved
@@ -35,12 +35,8 @@
 
     // TODO: Check how the PS4 assign file permissions for exfatfs.
     let mode = match vn.ty() {
-<<<<<<< HEAD
         VnodeType::Directory(_) => 0o555,
         VnodeType::Link | VnodeType::File => todo!(),
-=======
-        VnodeType::Directory(_) => Mode::new(0o555).unwrap(),
->>>>>>> 4ceb3e95
         VnodeType::Character => unreachable!(), // The character device should only be in the devfs.
     };
 
