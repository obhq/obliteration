--- conflicted
+++ resolved
@@ -520,11 +520,7 @@
             None => todo!("sys_dynlib_load_prx with relative path"),
         };
 
-<<<<<<< HEAD
-        if self.vp.budget().is_some_and(|v| v.1 == ProcType::BigApp) {
-=======
         if td.proc().budget_ptype() == ProcType::BigApp {
->>>>>>> fdeec50d
             flags |= 0x01;
         }
 
