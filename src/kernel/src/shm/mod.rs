--- conflicted
+++ resolved
@@ -1,13 +1,8 @@
 use crate::{
     errno::{Errno, EINVAL},
     fs::{
-<<<<<<< HEAD
-        check_access, Access, AccessError, DefaultFileBackendError, FileBackend, IoCmd, Mode,
+        check_access, Access, AccessError, DefaultFileBackendError, FileBackend, IoCmd, Mode, PollEvents
         OpenFlags, Stat, TruncateLength, Uio, UioMut, VFile, VFileFlags, VPathBuf,
-=======
-        check_access, Access, AccessError, DefaultError, FileBackend, IoCmd, Mode, OpenFlags,
-        PollEvents, Stat, TruncateLength, Uio, UioMut, VFile, VFileFlags, VPathBuf,
->>>>>>> ca98770a
     },
     memory::MemoryManager,
     process::VThread,
