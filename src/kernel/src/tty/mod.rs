--- conflicted
+++ resolved
@@ -17,11 +17,7 @@
     #[allow(dead_code)]
     const TIOCSCTTY: IoCmd = IoCmd::io(b't', 97);
 
-<<<<<<< HEAD
     pub fn new() -> Result<Arc<Self>, TtyError> {
-=======
-    pub fn new(fs: &Arc<Fs>) -> Result<Arc<Self>, TtyInitError> {
->>>>>>> cecc23cb
         // Create /dev/console.
         let console = Arc::new(CdevSw::new(
             DriverFlags::from_bits_retain(0x80000004),
