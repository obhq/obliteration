use crate::arch::MachDep;
use crate::budget::{Budget, BudgetManager, ProcType};
use crate::debug::{DebugManager, DebugManagerInitError};
use crate::dmem::DmemManager;
use crate::ee::{EntryArg, RawFn};
<<<<<<< HEAD
use crate::fs::{Fs, FsError};
=======
use crate::fs::{Fs, FsError, MountError, MountFlags, MountOpts, VPath};
use crate::llvm::Llvm;
>>>>>>> c84f8c1b
use crate::log::{print, LOGGER};
use crate::memory::{MemoryManager, MemoryManagerError};
use crate::net::NetManager;
use crate::process::{VProc, VProcInitError, VThread};
use crate::regmgr::RegMgr;
use crate::rtld::{LoadFlags, ModuleFlags, RuntimeLinker};
use crate::syscalls::Syscalls;
use crate::sysctl::Sysctl;
use crate::tty::TtyManager;
use crate::ucred::PRISON0;
use crate::ucred::{AuthAttrs, AuthCaps, AuthInfo, AuthPaid, Gid, Ucred, Uid};
use clap::{Parser, ValueEnum};
use llt::{OsThread, SpawnError};
use macros::vpath;
use param::Param;
use serde::Deserialize;
use std::borrow::Cow;
use std::error::Error;
use std::fs::{create_dir_all, remove_dir_all, File};
use std::io::Write;
use std::path::PathBuf;
use std::process::{ExitCode, Termination};
use std::sync::Arc;
use std::time::SystemTime;
use sysinfo::{MemoryRefreshKind, System};
use thiserror::Error;
use tty::TtyInitError;

mod arch;
mod arnd;
mod budget;
mod debug;
mod dmem;
mod ee;
mod errno;
mod fs;
mod idt;
mod llvm;
mod log;
mod memory;
mod net;
mod process;
mod regmgr;
mod rtld;
mod signal;
mod syscalls;
mod sysctl;
mod tty;
mod ucred;

fn main() -> Exit {
    start().into()
}

fn start() -> Result<(), KernelError> {
    // Begin logger.
    log::init();

    // Load arguments.
    let args = if std::env::args().any(|a| a == "--debug") {
        let file = File::open(".kernel-debug").map_err(KernelError::FailedToOpenDebugConfig)?;

        serde_yaml::from_reader(file).map_err(KernelError::FailedToParseDebugConfig)?
    } else {
        Args::try_parse()?
    };

    // Initialize debug dump.
    if let Some(path) = &args.debug_dump {
        // Remove previous dump.
        if args.clear_debug_dump {
            if let Err(e) = remove_dir_all(path) {
                if e.kind() != std::io::ErrorKind::NotFound {
                    warn!(e, "Failed to remove {}", path.display());
                }
            }
        }

        // Create a directory.
        if let Err(e) = create_dir_all(path) {
            warn!(e, "Failed to create {}", path.display());
        }

        // Create log file for us.
        let log = path.join("obliteration.log");

        match File::create(&log) {
            Ok(v) => LOGGER.get().unwrap().set_file(v),
            Err(e) => warn!(e, "Failed to create {}", log.display()),
        }
    }

    // Get path to param.sfo.
    let mut path = args.game.join("sce_sys");

    path.push("param.sfo");

    // Open param.sfo.
    let param = File::open(&path).map_err(KernelError::FailedToOpenGameParam)?;

    // Load param.sfo.
    let param = Arc::new(Param::read(param)?);

    // Get auth info for the process.
    let auth =
        AuthInfo::from_title_id(param.title_id()).ok_or(KernelError::InvalidTitleId(path))?;

    // Show basic information.
    let mut log = info!();
    let mut hwinfo = System::new_with_specifics(
        sysinfo::RefreshKind::new()
            .with_memory(sysinfo::MemoryRefreshKind::new())
            .with_cpu(sysinfo::CpuRefreshKind::new()),
    );
    hwinfo.refresh_memory_specifics(MemoryRefreshKind::new().with_ram());

    // Init information
    writeln!(log, "Starting Obliteration Kernel.").unwrap();
    writeln!(log, "System directory    : {}", args.system.display()).unwrap();
    writeln!(log, "Game directory      : {}", args.game.display()).unwrap();

    if let Some(v) = &args.debug_dump {
        writeln!(log, "Debug dump directory: {}", v.display()).unwrap();
    }

    // Param information
    writeln!(log, "Application Title   : {}", param.title().unwrap()).unwrap();
    writeln!(log, "Application ID      : {}", param.title_id()).unwrap();
    writeln!(log, "Application Category: {}", param.category()).unwrap();
    writeln!(
        log,
        "Application Version : {}",
        param.app_ver().unwrap_or("UNKNOWN")
    )
    .unwrap();

    // Hardware information
    writeln!(
        log,
        "Operating System    : {} {}",
        System::long_os_version().unwrap_or_else(|| "Unknown OS".to_string()),
        if cfg!(target_os = "windows") {
            System::kernel_version().unwrap_or_else(|| "Unknown Kernel".to_string())
        } else {
            "".to_string()
        }
    )
    .unwrap();
    writeln!(log, "CPU Information     : {}", hwinfo.cpus()[0].brand()).unwrap();
    writeln!(
        log,
        "Memory Available    : {}/{} MB",
        hwinfo.available_memory() / 1048576,
        hwinfo.total_memory() / 1048576
    )
    .unwrap();
    writeln!(log, "Pro mode            : {}", args.pro).unwrap();

    print(log);

    // Setup kernel credential.
    let kern_cred = Arc::new(Ucred::new(
        Uid::ROOT,
        Uid::ROOT,
        vec![Gid::ROOT],
        Cow::Borrowed(&PRISON0), //TODO: figure out the actual value
        AuthInfo {
            paid: AuthPaid::KERNEL,
            caps: AuthCaps::new([0x4000000000000000, 0, 0, 0]),
            attrs: AuthAttrs::new([0, 0, 0, 0]),
            unk: [0; 64],
        },
    ));

    // Initialize foundations.
    let mut syscalls = Syscalls::new();
<<<<<<< HEAD

    // Initializes filesystem.
    let fs = Fs::new(args.system, args.game, &param, &kern_cred, &mut syscalls)?;
=======
    let fs = Fs::new(args.system, args.game, &param, &cred, &mut syscalls)?;
>>>>>>> c84f8c1b

    // TODO: Get mount options from the PS4.
    let mut opts = MountOpts::new();
    let path = vpath!("/mnt");

    opts.insert("fstype", "tmpfs");
    opts.insert("fspath", path.to_owned());

    if let Err(e) = fs.mount(opts, MountFlags::empty(), None) {
        return Err(KernelError::MountFailed(path, e));
    }

    // Initialize memory management.
    let mm = MemoryManager::new(&mut syscalls)?;

    let mut log = info!();

    writeln!(log, "Page size             : {:#x}", mm.page_size()).unwrap();
    writeln!(
        log,
        "Allocation granularity: {:#x}",
        mm.allocation_granularity()
    )
    .unwrap();
    writeln!(
        log,
        "Main stack            : {:p}:{:p}",
        mm.stack().start(),
        mm.stack().end()
    )
    .unwrap();

    print(log);

    // Select execution engine.
    match args.execution_engine.unwrap_or_default() {
        #[cfg(target_arch = "x86_64")]
        ExecutionEngine::Native => run(
            args.debug_dump,
            &param,
            auth,
            syscalls,
            &fs,
            &mm,
            crate::ee::native::NativeEngine::new(),
        ),
        #[cfg(not(target_arch = "x86_64"))]
        ExecutionEngine::Native => {
            error!("Native execution engine cannot be used on your machine.");
            Err(KernelError::NativeExecutionEngineNotSupported)
        }
        ExecutionEngine::Llvm => run(
            args.debug_dump,
            &param,
            auth,
            syscalls,
            &fs,
            &mm,
            crate::ee::llvm::LlvmEngine::new(),
        ),
    }
}

fn run<E: crate::ee::ExecutionEngine>(
    dump: Option<PathBuf>,
    param: &Arc<Param>,
    auth: AuthInfo,
    mut syscalls: Syscalls,
    fs: &Arc<Fs>,
    mm: &Arc<MemoryManager>,
    ee: Arc<E>,
) -> Result<(), KernelError> {
    // Initialize TTY system.
    #[allow(unused_variables)] // TODO: Remove this when someone use tty.
    let tty = TtyManager::new()?;

    // Initialize kernel components.
    #[allow(unused_variables)] // TODO: Remove this when someone use debug.
    let debug = DebugManager::new()?;
    RegMgr::new(&mut syscalls);
    let machdep = MachDep::new(&mut syscalls);
    let budget = BudgetManager::new(&mut syscalls);
    DmemManager::new(fs, &mut syscalls);
    Sysctl::new(mm, &machdep, &mut syscalls);
    NetManager::new(&mut syscalls);

    // TODO: Get correct budget name from the PS4.
    let budget_id = budget.create(Budget::new("big app", ProcType::BigApp));
    let proc = VProc::new(
        auth,
        budget_id,
        ProcType::BigApp,
        1,         // See sys_budget_set on the PS4.
        fs.root(), // TODO: Change to a proper value once FS rework is done.
        "QXuNNl0Zhn",
        &mut syscalls,
    )?;

    // Initialize runtime linker.
    info!("Initializing runtime linker.");

    let ld = RuntimeLinker::new(fs, mm, &ee, &mut syscalls, dump.as_deref())
        .map_err(|e| KernelError::RuntimeLinkerInitFailed(e.into()))?;

    ee.set_syscalls(syscalls);

    // Print application module.
    let app = ld.app();
    let mut log = info!();

    writeln!(log, "Application   : {}", app.path()).unwrap();
    app.print(log);

    // Preload libkernel.
    let mut flags = LoadFlags::UNK1;
    let path = vpath!("/system/common/lib/libkernel.sprx");

    if proc.budget_ptype() == ProcType::BigApp {
        flags |= LoadFlags::BIG_APP;
    }

    info!("Loading {path}.");

    let libkernel = ld
        .load(&proc, path, flags, false, true)
        .map_err(|e| KernelError::FailedToLoadLibkernel(e.into()))?;

    libkernel.flags_mut().remove(ModuleFlags::UNK2);
    libkernel.print(info!());

    ld.set_kernel(libkernel);

    // Preload libSceLibcInternal.
    let path = vpath!("/system/common/lib/libSceLibcInternal.sprx");

    info!("Loading {path}.");

    let libc = ld
        .load(&proc, path, flags, false, true)
        .map_err(|e| KernelError::FailedToLoadLibSceLibcInternal(e.into()))?;

    libc.flags_mut().remove(ModuleFlags::UNK2);
    libc.print(info!());

    drop(libc);

    // Get eboot.bin.
    if app.file_info().is_none() {
        todo!("statically linked eboot.bin");
    }

    // Get entry point.
    let boot = ld.kernel().unwrap();
    let mut arg = Box::pin(EntryArg::<E>::new(&proc, mm, app.clone()));
    let entry = unsafe { boot.get_function(boot.entry().unwrap()) };
    let entry = move || unsafe { entry.exec1(arg.as_mut().as_vec().as_ptr()) };

    // Spawn main thread.
    info!("Starting application.");

    // TODO: Check how this constructed.
    let cred = Arc::new(Ucred::new(
        Uid::ROOT,
        Uid::ROOT,
        vec![Gid::ROOT],
        Cow::Borrowed(&PRISON0), //TODO: figure out the actual value
        AuthInfo::SYS_CORE.clone(),
    ));

    let main = VThread::new(proc, &cred);
    let stack = mm.stack();
    let main: OsThread = unsafe { main.start(stack.start(), stack.len(), entry) }?;

    // Begin Discord Rich Presence before blocking current thread.
    if let Err(e) = discord_presence(param) {
        warn!(e, "Failed to setup Discord rich presence");
    }

    // Wait for main thread to exit. This should never return.
    join_thread(main).map_err(KernelError::FailedToJoinMainThread)?;

    Ok(())
}

fn discord_presence(param: &Param) -> Result<(), DiscordPresenceError> {
    use discord_rich_presence::activity::{Activity, Assets, Timestamps};
    use discord_rich_presence::{DiscordIpc, DiscordIpcClient};

    // Initialize new Discord IPC with our ID.
    info!("Initializing Discord rich presence.");

    let mut client = DiscordIpcClient::new("1168617561244565584")
        .map_err(DiscordPresenceError::FailedToCreateIpc)?;

    // Attempt to have IPC connect to user's Discord, will fail if user doesn't have Discord running.
    if client.connect().is_err() {
        // No Discord running should not be a warning.
        return Ok(());
    }

    // Create details about game.
    let details = format!("Playing {} - {}", param.title().unwrap(), param.title_id());
    let start = SystemTime::now()
        .duration_since(SystemTime::UNIX_EPOCH)
        .unwrap()
        .as_secs();

    // Send activity to Discord.
    let payload = Activity::new()
        .details(&details)
        .assets(
            Assets::new()
                .large_image("obliteration-icon")
                .large_text("Obliteration"),
        )
        .timestamps(Timestamps::new().start(start.try_into().unwrap()));

    client
        .set_activity(payload)
        .map_err(DiscordPresenceError::FailedToUpdatePresence)?;

    // Keep client alive forever.
    Box::leak(client.into());

    Ok(())
}

#[cfg(unix)]
fn join_thread(thr: OsThread) -> Result<(), std::io::Error> {
    let err = unsafe { libc::pthread_join(thr, std::ptr::null_mut()) };

    if err != 0 {
        Err(std::io::Error::from_raw_os_error(err))
    } else {
        Ok(())
    }
}

#[cfg(windows)]
fn join_thread(thr: OsThread) -> Result<(), std::io::Error> {
    use windows_sys::Win32::Foundation::{CloseHandle, WAIT_OBJECT_0};
    use windows_sys::Win32::System::Threading::{WaitForSingleObject, INFINITE};

    if unsafe { WaitForSingleObject(thr, INFINITE) } != WAIT_OBJECT_0 {
        return Err(std::io::Error::last_os_error());
    }

    assert_ne!(unsafe { CloseHandle(thr) }, 0);

    Ok(())
}

#[derive(Parser, Deserialize)]
#[serde(rename_all = "kebab-case")]
struct Args {
    #[arg(long)]
    system: PathBuf,

    #[arg(long)]
    game: PathBuf,

    #[arg(long)]
    debug_dump: Option<PathBuf>,

    #[arg(long)]
    #[serde(default)]
    clear_debug_dump: bool,

    #[arg(long)]
    #[serde(default)]
    pro: bool,

    #[arg(long, short)]
    execution_engine: Option<ExecutionEngine>,
}

#[derive(Clone, ValueEnum, Deserialize)]
enum ExecutionEngine {
    Native,
    Llvm,
}

impl Default for ExecutionEngine {
    #[cfg(target_arch = "x86_64")]
    fn default() -> Self {
        ExecutionEngine::Native
    }

    #[cfg(not(target_arch = "x86_64"))]
    fn default() -> Self {
        ExecutionEngine::Llvm
    }
}

#[derive(Debug, Error)]
enum DiscordPresenceError {
    #[error("failed to create Discord IPC")]
    FailedToCreateIpc(#[source] Box<dyn Error>),

    #[error("failed to update Discord presence")]
    FailedToUpdatePresence(#[source] Box<dyn Error>),
}

#[derive(Debug, Error)]
enum KernelError {
    #[error("couldn't open .kernel-debug")]
    FailedToOpenDebugConfig(#[source] std::io::Error),

    #[error("couldn't parse .kernel-debug")]
    FailedToParseDebugConfig(#[source] serde_yaml::Error),

    #[error("couldn't parse arguments")]
    FailedToParseArgs(#[from] clap::Error),

    #[error("couldn't open param.sfo")]
    FailedToOpenGameParam(#[source] std::io::Error),

    #[error("couldn't read param.sfo ")]
    FailedToReadGameParam(#[from] param::ReadError),

    #[error("{0} has an invalid title identifier")]
    InvalidTitleId(PathBuf),

    #[error("filesystem initialization failed")]
    FilesystemInitFailed(#[from] FsError),

    #[error("couldn't mount {0}")]
    MountFailed(&'static VPath, #[source] MountError),

    #[error("memory manager initialization failed")]
    MemoryManagerInitFailed(#[from] MemoryManagerError),

    #[cfg(not(target_arch = "x86_64"))]
    #[error("the native execution engine is only supported on x86_64")]
    NativeExecutionEngineNotSupported,

    #[error("tty initialization failed")]
    TtyInitFailed(#[from] TtyInitError),

    #[error("debug manager initialization failed")]
    DebugManagerInitFailed(#[from] DebugManagerInitError),

    #[error("virtual process initialization failed")]
    VProcInitFailed(#[from] VProcInitError),

    #[error("runtime linker initialization failed")]
    RuntimeLinkerInitFailed(#[source] Box<dyn Error>),

    #[error("libkernel couldn't be loaded")]
    FailedToLoadLibkernel(#[source] Box<dyn Error>),

    #[error("libSceLibcInternal couldn't be loaded")]
    FailedToLoadLibSceLibcInternal(#[source] Box<dyn Error>),

    #[error("main thread couldn't be created")]
    FailedToCreateMainThread(#[from] SpawnError),

    #[error("failed to join with main thread")]
    FailedToJoinMainThread(#[source] std::io::Error),
}

/// We have to use this for a custom implementation of the [`Termination`] trait, because
/// we need to log the error using our own error! macro instead of [`std::fmt::Debug::fmt`],
/// which is what the default implementation of Termination uses for [`Result<T: Termination, E: Debug>`].
enum Exit {
    Ok,
    Err(KernelError),
}

impl Termination for Exit {
    fn report(self) -> ExitCode {
        match self {
            Exit::Ok => ExitCode::SUCCESS,
            Exit::Err(e) => {
                error!(e, "Error while running kernel");
                ExitCode::FAILURE
            }
        }
    }
}

impl From<Result<(), KernelError>> for Exit {
    fn from(r: Result<(), KernelError>) -> Self {
        match r {
            Ok(_) => Exit::Ok,
            Err(e) => Exit::Err(e),
        }
    }
}<|MERGE_RESOLUTION|>--- conflicted
+++ resolved
@@ -3,12 +3,8 @@
 use crate::debug::{DebugManager, DebugManagerInitError};
 use crate::dmem::DmemManager;
 use crate::ee::{EntryArg, RawFn};
-<<<<<<< HEAD
-use crate::fs::{Fs, FsError};
-=======
 use crate::fs::{Fs, FsError, MountError, MountFlags, MountOpts, VPath};
-use crate::llvm::Llvm;
->>>>>>> c84f8c1b
+use crate::fs::{Fs, FsError, MountError, MountFlags, MountOpts, VPath};
 use crate::log::{print, LOGGER};
 use crate::memory::{MemoryManager, MemoryManagerError};
 use crate::net::NetManager;
@@ -185,13 +181,9 @@
 
     // Initialize foundations.
     let mut syscalls = Syscalls::new();
-<<<<<<< HEAD
 
     // Initializes filesystem.
     let fs = Fs::new(args.system, args.game, &param, &kern_cred, &mut syscalls)?;
-=======
-    let fs = Fs::new(args.system, args.game, &param, &cred, &mut syscalls)?;
->>>>>>> c84f8c1b
 
     // TODO: Get mount options from the PS4.
     let mut opts = MountOpts::new();
