--- conflicted
+++ resolved
@@ -190,17 +190,7 @@
     let mut syscalls = Syscalls::new();
 
     // Initializes filesystem.
-<<<<<<< HEAD
-    let fs = match Fs::new(args.system, args.game, &param, &kern_cred, &mut syscalls) {
-        Ok(v) => v,
-        Err(e) => {
-            error!(e, "Filesystem initialization failed");
-            return ExitCode::FAILURE;
-        }
-    };
-=======
     let fs = Fs::new(args.system, args.game, &param, &cred, &mut syscalls)?;
->>>>>>> 5dc4c6cb
 
     // Initialize memory management.
     let mm = MemoryManager::new(&mut syscalls)?;
