--- conflicted
+++ resolved
@@ -45,12 +45,8 @@
 mod sysctl;
 mod ucred;
 
-<<<<<<< HEAD
 fn main() -> Result<(), KernelError> {
-=======
-fn main() -> ExitCode {
     // Begin logger
->>>>>>> d8020550
     log::init();
 
     // Load arguments.
