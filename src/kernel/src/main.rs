--- conflicted
+++ resolved
@@ -280,11 +280,8 @@
         &mut syscalls,
     )?;
 
-<<<<<<< HEAD
     OsemManager::new(&mut syscalls, &proc);
-=======
     KernelQueueManager::new(&mut syscalls);
->>>>>>> 0c99a688
 
     // Initialize runtime linker.
     info!("Initializing runtime linker.");
