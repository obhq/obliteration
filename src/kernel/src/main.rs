use crate::arch::MachDep;
use crate::budget::{Budget, BudgetManager, ProcType};
use crate::debug::{DebugManager, DebugManagerInitError};
use crate::dmem::DmemManager;
use crate::ee::{EntryArg, RawFn};
use crate::fs::{Fs, FsError};
use crate::llvm::Llvm;
use crate::log::{print, LOGGER};
use crate::memory::{MemoryManager, MemoryManagerError};
use crate::process::{VProc, VProcInitError, VThread};
use crate::regmgr::RegMgr;
use crate::rtld::{LoadFlags, ModuleFlags, RuntimeLinker};
use crate::syscalls::Syscalls;
use crate::sysctl::Sysctl;
use crate::tty::{TtyInitError, TtyManager};
use crate::ucred::{AuthAttrs, AuthCaps, AuthInfo, AuthPaid, Gid, Ucred, Uid};
use clap::{Parser, ValueEnum};
use llt::{OsThread, SpawnError};
use macros::vpath;
use param::Param;
use serde::Deserialize;
use std::error::Error;
use std::fs::{create_dir_all, remove_dir_all, File};
use std::io::Write;
use std::path::PathBuf;
use std::process::{ExitCode, Termination};
use std::sync::Arc;
use std::time::SystemTime;
use sysinfo::{MemoryRefreshKind, System};
use thiserror::Error;

mod arch;
mod arnd;
mod budget;
mod debug;
mod dmem;
mod ee;
mod errno;
mod fs;
mod idt;
mod llvm;
mod log;
mod memory;
mod process;
mod regmgr;
mod rtld;
mod signal;
mod syscalls;
mod sysctl;
mod tty;
mod ucred;

fn main() -> Exit {
    start().into()
}

fn start() -> Result<(), KernelError> {
    // Begin logger.
    log::init();

    // Load arguments.
    let args = if std::env::args().any(|a| a == "--debug") {
        let file = File::open(".kernel-debug").map_err(KernelError::FailedToOpenDebugConfig)?;

        serde_yaml::from_reader(file).map_err(KernelError::FailedToParseDebugConfig)?
    } else {
        Args::try_parse()?
    };

    // Initialize debug dump.
    if let Some(path) = &args.debug_dump {
        // Remove previous dump.
        if args.clear_debug_dump {
            if let Err(e) = remove_dir_all(path) {
                if e.kind() != std::io::ErrorKind::NotFound {
                    warn!(e, "Failed to remove {}", path.display());
                }
            }
        }

        // Create a directory.
        if let Err(e) = create_dir_all(path) {
            warn!(e, "Failed to create {}", path.display());
        }

        // Create log file for us.
        let log = path.join("obliteration.log");

        match File::create(&log) {
            Ok(v) => LOGGER.get().unwrap().set_file(v),
            Err(e) => warn!(e, "Failed to create {}", log.display()),
        }
    }

    // Get path to param.sfo.
    let mut path = args.game.join("sce_sys");

    path.push("param.sfo");

    // Open param.sfo.
    let param = File::open(&path).map_err(KernelError::FailedToOpenGameParam)?;

    // Load param.sfo.
    let param = Arc::new(Param::read(param)?);

    // Get auth info for the process.
    let auth =
        AuthInfo::from_title_id(param.title_id()).ok_or(KernelError::InvalidTitleId(path))?;

    // Show basic information.
    let mut log = info!();
    let mut hwinfo = System::new_with_specifics(
        sysinfo::RefreshKind::new()
            .with_memory(sysinfo::MemoryRefreshKind::new())
            .with_cpu(sysinfo::CpuRefreshKind::new()),
    );
    hwinfo.refresh_memory_specifics(MemoryRefreshKind::new().with_ram());

    // Init information
    writeln!(log, "Starting Obliteration Kernel.").unwrap();
    writeln!(log, "System directory    : {}", args.system.display()).unwrap();
    writeln!(log, "Game directory      : {}", args.game.display()).unwrap();

    if let Some(v) = &args.debug_dump {
        writeln!(log, "Debug dump directory: {}", v.display()).unwrap();
    }

    // Param information
    writeln!(log, "Application Title   : {}", param.title().unwrap()).unwrap();
    writeln!(log, "Application ID      : {}", param.title_id()).unwrap();
    writeln!(log, "Application Category: {}", param.category()).unwrap();
    writeln!(log, "Application Version : {}", param.app_ver().unwrap()).unwrap();

    // Hardware information
    writeln!(
        log,
        "Operating System    : {} {}",
        System::long_os_version().unwrap_or_else(|| "Unknown OS".to_string()),
        if cfg!(target_os = "windows") {
            System::kernel_version().unwrap_or_else(|| "Unknown Kernel".to_string())
        } else {
            "".to_string()
        }
    )
    .unwrap();
    writeln!(log, "CPU Information     : {}", hwinfo.cpus()[0].brand()).unwrap();
    writeln!(
        log,
        "Memory Available    : {}/{} MB",
        hwinfo.available_memory() / 1048576,
        hwinfo.total_memory() / 1048576
    )
    .unwrap();
    writeln!(log, "Pro mode            : {}", args.pro).unwrap();

    print(log);

    // Setup kernel credential.
    let cred = Arc::new(Ucred::new(
        Uid::ROOT,
        Uid::ROOT,
        vec![Gid::ROOT],
        AuthInfo {
            paid: AuthPaid::KERNEL,
            caps: AuthCaps::new([0x4000000000000000, 0, 0, 0]),
            attrs: AuthAttrs::new([0, 0, 0, 0]),
            unk: [0; 64],
        },
    ));

    // Initialize foundations.
    let llvm = Llvm::new();
    let mut syscalls = Syscalls::new();

    // Initializes filesystem.
    let fs = Fs::new(args.system, args.game, &param, &cred, &mut syscalls)?;

    // Initialize memory management.
    let mm = MemoryManager::new(&mut syscalls)?;

    let mut log = info!();

    writeln!(log, "Page size             : {:#x}", mm.page_size()).unwrap();
    writeln!(
        log,
        "Allocation granularity: {:#x}",
        mm.allocation_granularity()
    )
    .unwrap();
    writeln!(
        log,
        "Main stack            : {:p}:{:p}",
        mm.stack().start(),
        mm.stack().end()
    )
    .unwrap();

    print(log);

    // Select execution engine.
    match args.execution_engine.unwrap_or_default() {
        #[cfg(target_arch = "x86_64")]
        ExecutionEngine::Native => run(
            args.debug_dump,
            &param,
            auth,
            syscalls,
            &fs,
            &mm,
            crate::ee::native::NativeEngine::new(),
        ),
        #[cfg(not(target_arch = "x86_64"))]
        ExecutionEngine::Native => {
            error!("Native execution engine cannot be used on your machine.");
            Err(KernelError::NativeExecutionEngineNotSupported)
        }
        ExecutionEngine::Llvm => run(
            args.debug_dump,
            &param,
            auth,
            syscalls,
            &fs,
            &mm,
            crate::ee::llvm::LlvmEngine::new(&llvm),
        ),
    }
}

fn run<E: crate::ee::ExecutionEngine>(
    dump: Option<PathBuf>,
    param: &Arc<Param>,
    auth: AuthInfo,
    mut syscalls: Syscalls,
    fs: &Arc<Fs>,
    mm: &Arc<MemoryManager>,
    ee: Arc<E>,
) -> Result<(), KernelError> {
    // Initialize TTY system.
<<<<<<< HEAD
    let _tty = TtyManager::new()?;
=======
    #[allow(unused_variables)] // TODO: Remove this when someone use tty.
    let tty = TtyManager::new()?;
>>>>>>> 04e9f32e

    // Initialize kernel components.
    #[allow(unused_variables)] // TODO: Remove this when someone use debug.
    let debug = DebugManager::new()?;
    RegMgr::new(&mut syscalls);
    let machdep = MachDep::new(&mut syscalls);
    let budget = BudgetManager::new(&mut syscalls);
    DmemManager::new(fs, &mut syscalls);
    Sysctl::new(mm, &machdep, &mut syscalls);

    // TODO: Get correct budget name from the PS4.
    let budget_id = budget.create(Budget::new("big app", ProcType::BigApp));
    let proc = VProc::new(
        auth,
        budget_id,
        ProcType::BigApp,
        1,         // See sys_budget_set on the PS4.
        fs.root(), // TODO: Change to a proper value once FS rework is done.
        "QXuNNl0Zhn",
        &mut syscalls,
    )?;

    // Initialize runtime linker.
    info!("Initializing runtime linker.");

    let ld = RuntimeLinker::new(fs, mm, &ee, &mut syscalls, dump.as_deref())
        .map_err(|e| KernelError::RuntimeLinkerInitFailed(e.into()))?;

    ee.set_syscalls(syscalls);

    // Print application module.
    let app = ld.app();
    let mut log = info!();

    writeln!(log, "Application   : {}", app.path()).unwrap();
    app.print(log);

    // Preload libkernel.
    let mut flags = LoadFlags::UNK1;
    let path = vpath!("/system/common/lib/libkernel.sprx");

    if proc.budget_ptype() == ProcType::BigApp {
        flags |= LoadFlags::BIG_APP;
    }

    info!("Loading {path}.");

    let libkernel = ld
        .load(&proc, path, flags, false, true)
        .map_err(|e| KernelError::FailedToLoadLibkernel(e.into()))?;

    libkernel.flags_mut().remove(ModuleFlags::UNK2);
    libkernel.print(info!());

    ld.set_kernel(libkernel);

    // Preload libSceLibcInternal.
    let path = vpath!("/system/common/lib/libSceLibcInternal.sprx");

    info!("Loading {path}.");

    let libc = ld
        .load(&proc, path, flags, false, true)
        .map_err(|e| KernelError::FailedToLoadLibSceLibcInternal(e.into()))?;

    libc.flags_mut().remove(ModuleFlags::UNK2);
    libc.print(info!());

    drop(libc);

    // Get eboot.bin.
    if app.file_info().is_none() {
        todo!("statically linked eboot.bin");
    }

    // Get entry point.
    let boot = ld.kernel().unwrap();
    let mut arg = Box::pin(EntryArg::<E>::new(&proc, mm, app.clone()));
    let entry = unsafe { boot.get_function(boot.entry().unwrap()) };
    let entry = move || unsafe { entry.exec1(arg.as_mut().as_vec().as_ptr()) };

    // Spawn main thread.
    info!("Starting application.");

    // TODO: Check how this constructed.
    let cred = Arc::new(Ucred::new(
        Uid::ROOT,
        Uid::ROOT,
        vec![Gid::ROOT],
        AuthInfo::SYS_CORE.clone(),
    ));

    let main = VThread::new(proc, &cred);
    let stack = mm.stack();
    let main: OsThread = unsafe { main.start(stack.start(), stack.len(), entry) }?;

    // Begin Discord Rich Presence before blocking current thread.
    if let Err(e) = discord_presence(param) {
        warn!(e, "Failed to setup Discord rich presence");
    }

    // Wait for main thread to exit. This should never return.
    join_thread(main).map_err(KernelError::FailedToJoinMainThread)?;

    Ok(())
}

fn discord_presence(param: &Param) -> Result<(), DiscordPresenceError> {
    use discord_rich_presence::activity::{Activity, Assets, Timestamps};
    use discord_rich_presence::{DiscordIpc, DiscordIpcClient};

    // Initialize new Discord IPC with our ID.
    info!("Initializing Discord rich presence.");

    let mut client = DiscordIpcClient::new("1168617561244565584")
        .map_err(DiscordPresenceError::FailedToCreateIpc)?;

    // Attempt to have IPC connect to user's Discord, will fail if user doesn't have Discord running.
    if client.connect().is_err() {
        // No Discord running should not be a warning.
        return Ok(());
    }

    // Create details about game.
    let details = format!("Playing {} - {}", param.title().unwrap(), param.title_id());
    let start = SystemTime::now()
        .duration_since(SystemTime::UNIX_EPOCH)
        .unwrap()
        .as_secs();

    // Send activity to Discord.
    let payload = Activity::new()
        .details(&details)
        .assets(
            Assets::new()
                .large_image("obliteration-icon")
                .large_text("Obliteration"),
        )
        .timestamps(Timestamps::new().start(start.try_into().unwrap()));

    client
        .set_activity(payload)
        .map_err(DiscordPresenceError::FailedToUpdatePresence)?;

    // Keep client alive forever.
    Box::leak(client.into());

    Ok(())
}

#[cfg(unix)]
fn join_thread(thr: OsThread) -> Result<(), std::io::Error> {
    let err = unsafe { libc::pthread_join(thr, std::ptr::null_mut()) };

    if err != 0 {
        Err(std::io::Error::from_raw_os_error(err))
    } else {
        Ok(())
    }
}

#[cfg(windows)]
fn join_thread(thr: OsThread) -> Result<(), std::io::Error> {
    use windows_sys::Win32::Foundation::{CloseHandle, WAIT_OBJECT_0};
    use windows_sys::Win32::System::Threading::{WaitForSingleObject, INFINITE};

    if unsafe { WaitForSingleObject(thr, INFINITE) } != WAIT_OBJECT_0 {
        return Err(std::io::Error::last_os_error());
    }

    assert_ne!(unsafe { CloseHandle(thr) }, 0);

    Ok(())
}

#[derive(Parser, Deserialize)]
#[serde(rename_all = "kebab-case")]
struct Args {
    #[arg(long)]
    system: PathBuf,

    #[arg(long)]
    game: PathBuf,

    #[arg(long)]
    debug_dump: Option<PathBuf>,

    #[arg(long)]
    #[serde(default)]
    clear_debug_dump: bool,

    #[arg(long)]
    #[serde(default)]
    pro: bool,

    #[arg(long, short)]
    execution_engine: Option<ExecutionEngine>,
}

#[derive(Clone, ValueEnum, Deserialize)]
enum ExecutionEngine {
    Native,
    Llvm,
}

impl Default for ExecutionEngine {
    #[cfg(target_arch = "x86_64")]
    fn default() -> Self {
        ExecutionEngine::Native
    }

    #[cfg(not(target_arch = "x86_64"))]
    fn default() -> Self {
        ExecutionEngine::Llvm
    }
}

#[derive(Debug, Error)]
enum DiscordPresenceError {
    #[error("failed to create Discord IPC")]
    FailedToCreateIpc(#[source] Box<dyn Error>),

    #[error("failed to update Discord presence")]
    FailedToUpdatePresence(#[source] Box<dyn Error>),
}

#[derive(Debug, Error)]
enum KernelError {
    #[error("couldn't open .kernel-debug")]
    FailedToOpenDebugConfig(#[source] std::io::Error),

    #[error("couldn't parse .kernel-debug")]
    FailedToParseDebugConfig(#[source] serde_yaml::Error),

    #[error("couldn't parse arguments")]
    FailedToParseArgs(#[from] clap::Error),

    #[error("couldn't open param.sfo")]
    FailedToOpenGameParam(#[source] std::io::Error),

    #[error("couldn't read param.sfo ")]
    FailedToReadGameParam(#[from] param::ReadError),

    #[error("{0} has an invalid title identifier")]
    InvalidTitleId(PathBuf),

    #[error("filesystem initialization failed")]
    FilesystemInitFailed(#[from] FsError),

    #[error("memory manager initialization failed")]
    MemoryManagerInitFailed(#[from] MemoryManagerError),

    #[cfg(not(target_arch = "x86_64"))]
    #[error("the native execution engine is only supported on x86_64")]
    NativeExecutionEngineNotSupported,

    #[error("tty initialization failed")]
    TtyInitFailed(#[from] TtyInitError),

    #[error("debug manager initialization failed")]
    DebugManagerInitFailed(#[from] DebugManagerInitError),

    #[error("virtual process initialization failed")]
    VProcInitFailed(#[from] VProcInitError),

    #[error("runtime linker initialization failed")]
    RuntimeLinkerInitFailed(#[source] Box<dyn Error>),

    #[error("libkernel couldn't be loaded")]
    FailedToLoadLibkernel(#[source] Box<dyn Error>),

    #[error("libSceLibcInternal couldn't be loaded")]
    FailedToLoadLibSceLibcInternal(#[source] Box<dyn Error>),

    #[error("main thread couldn't be created")]
    FailedToCreateMainThread(#[from] SpawnError),

    #[error("failed to join with main thread")]
    FailedToJoinMainThread(#[source] std::io::Error),
}

/// We have to use this for a custom implementation of the [`Termination`] trait, because
/// we need to log the error using our own error! macro instead of [`std::fmt::Debug::fmt`],
/// which is what the default implementation of Termination uses for [`Result<T: Termination, E: Debug>`].
enum Exit {
    Ok,
    Err(KernelError),
}

impl Termination for Exit {
    fn report(self) -> ExitCode {
        match self {
            Exit::Ok => ExitCode::SUCCESS,
            Exit::Err(e) => {
                error!(e, "Error while running kernel");
                ExitCode::FAILURE
            }
        }
    }
}

impl From<Result<(), KernelError>> for Exit {
    fn from(r: Result<(), KernelError>) -> Self {
        match r {
            Ok(_) => Exit::Ok,
            Err(e) => Exit::Err(e),
        }
    }
}<|MERGE_RESOLUTION|>--- conflicted
+++ resolved
@@ -236,12 +236,8 @@
     ee: Arc<E>,
 ) -> Result<(), KernelError> {
     // Initialize TTY system.
-<<<<<<< HEAD
-    let _tty = TtyManager::new()?;
-=======
     #[allow(unused_variables)] // TODO: Remove this when someone use tty.
     let tty = TtyManager::new()?;
->>>>>>> 04e9f32e
 
     // Initialize kernel components.
     #[allow(unused_variables)] // TODO: Remove this when someone use debug.
