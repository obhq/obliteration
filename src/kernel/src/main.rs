--- conflicted
+++ resolved
@@ -315,11 +315,7 @@
     let mut flags = LoadFlags::UNK1;
     let path = vpath!("/system/common/lib/libkernel.sprx");
 
-<<<<<<< HEAD
-    if vp.budget().is_some_and(|v| v.1 == ProcType::BigApp) {
-=======
     if proc.budget_ptype() == ProcType::BigApp {
->>>>>>> fdeec50d
         flags |= LoadFlags::BIG_APP;
     }
 
