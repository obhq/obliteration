use crate::arch::MachDep;
use crate::budget::{Budget, BudgetManager, ProcType};
use crate::debug::{DebugManager, DebugManagerInitError};
use crate::dmem::DmemManager;
use crate::ee::{EntryArg, RawFn};
use crate::fs::{Fs, FsError};
use crate::log::{print, LOGGER};
use crate::memory::{MemoryManager, MemoryManagerError};
use crate::process::{VProc, VProcInitError, VThread};
use crate::regmgr::RegMgr;
use crate::rtld::{LoadFlags, ModuleFlags, RuntimeLinker};
use crate::syscalls::Syscalls;
use crate::sysctl::Sysctl;
use crate::tty::TtyManager;
use crate::ucred::PRISON0;
use crate::ucred::{AuthAttrs, AuthCaps, AuthInfo, AuthPaid, Gid, Ucred, Uid};
use clap::{Parser, ValueEnum};
use llt::{OsThread, SpawnError};
use macros::vpath;
use param::Param;
use serde::Deserialize;
use std::borrow::Cow;
use std::error::Error;
use std::fs::{create_dir_all, remove_dir_all, File};
use std::io::Write;
use std::path::PathBuf;
use std::process::{ExitCode, Termination};
use std::sync::Arc;
use std::time::SystemTime;
use sysinfo::{MemoryRefreshKind, System};
use thiserror::Error;
use tty::TtyInitError;

mod arch;
mod arnd;
mod budget;
mod debug;
mod dmem;
mod ee;
mod errno;
mod fs;
mod idt;
mod llvm;
mod log;
mod memory;
mod net;
mod process;
mod regmgr;
mod rtld;
mod signal;
mod syscalls;
mod sysctl;
mod tty;
mod ucred;

fn main() -> Exit {
    start().into()
}

fn start() -> Result<(), KernelError> {
    // Begin logger.
    log::init();

    // Load arguments.
    let args = if std::env::args().any(|a| a == "--debug") {
        let file = File::open(".kernel-debug").map_err(KernelError::FailedToOpenDebugConfig)?;

        serde_yaml::from_reader(file).map_err(KernelError::FailedToParseDebugConfig)?
    } else {
        Args::try_parse()?
    };

    // Initialize debug dump.
    if let Some(path) = &args.debug_dump {
        // Remove previous dump.
        if args.clear_debug_dump {
            if let Err(e) = remove_dir_all(path) {
                if e.kind() != std::io::ErrorKind::NotFound {
                    warn!(e, "Failed to remove {}", path.display());
                }
            }
        }

        // Create a directory.
        if let Err(e) = create_dir_all(path) {
            warn!(e, "Failed to create {}", path.display());
        }

        // Create log file for us.
        let log = path.join("obliteration.log");

        match File::create(&log) {
            Ok(v) => LOGGER.get().unwrap().set_file(v),
            Err(e) => warn!(e, "Failed to create {}", log.display()),
        }
    }

    // Get path to param.sfo.
    let mut path = args.game.join("sce_sys");

    path.push("param.sfo");

    // Open param.sfo.
    let param = File::open(&path).map_err(KernelError::FailedToOpenGameParam)?;

    // Load param.sfo.
    let param = Arc::new(Param::read(param)?);

    // Get auth info for the process.
    let auth =
        AuthInfo::from_title_id(param.title_id()).ok_or(KernelError::InvalidTitleId(path))?;

    // Show basic information.
    let mut log = info!();
    let mut hwinfo = System::new_with_specifics(
        sysinfo::RefreshKind::new()
            .with_memory(sysinfo::MemoryRefreshKind::new())
            .with_cpu(sysinfo::CpuRefreshKind::new()),
    );
    hwinfo.refresh_memory_specifics(MemoryRefreshKind::new().with_ram());

    // Init information
    writeln!(log, "Starting Obliteration Kernel.").unwrap();
    writeln!(log, "System directory    : {}", args.system.display()).unwrap();
    writeln!(log, "Game directory      : {}", args.game.display()).unwrap();

    if let Some(v) = &args.debug_dump {
        writeln!(log, "Debug dump directory: {}", v.display()).unwrap();
    }

    // Param information
    writeln!(log, "Application Title   : {}", param.title().unwrap()).unwrap();
    writeln!(log, "Application ID      : {}", param.title_id()).unwrap();
    writeln!(log, "Application Category: {}", param.category()).unwrap();
    writeln!(log, "Application Version : {}", param.app_ver().unwrap()).unwrap();

    // Hardware information
    writeln!(
        log,
        "Operating System    : {} {}",
        System::long_os_version().unwrap_or_else(|| "Unknown OS".to_string()),
        if cfg!(target_os = "windows") {
            System::kernel_version().unwrap_or_else(|| "Unknown Kernel".to_string())
        } else {
            "".to_string()
        }
    )
    .unwrap();
    writeln!(log, "CPU Information     : {}", hwinfo.cpus()[0].brand()).unwrap();
    writeln!(
        log,
        "Memory Available    : {}/{} MB",
        hwinfo.available_memory() / 1048576,
        hwinfo.total_memory() / 1048576
    )
    .unwrap();
    writeln!(log, "Pro mode            : {}", args.pro).unwrap();

    print(log);

    // Setup kernel credential.
    let kern_cred = Arc::new(Ucred::new(
        Uid::ROOT,
        Uid::ROOT,
        vec![Gid::ROOT],
        Cow::Borrowed(&PRISON0), //TODO: figure out the actual value
        AuthInfo {
            paid: AuthPaid::KERNEL,
            caps: AuthCaps::new([0x4000000000000000, 0, 0, 0]),
            attrs: AuthAttrs::new([0, 0, 0, 0]),
            unk: [0; 64],
        },
    ));

    // Initialize foundations.
<<<<<<< HEAD
    let arnd = Arnd::new();
=======
    let llvm = Llvm::new();
>>>>>>> 8dd68be6
    let mut syscalls = Syscalls::new();

    // Initializes filesystem.
    let fs = Fs::new(args.system, args.game, &param, &kern_cred, &mut syscalls)?;

    // Initialize memory management.
    let mm = MemoryManager::new(&mut syscalls)?;

    let mut log = info!();

    writeln!(log, "Page size             : {:#x}", mm.page_size()).unwrap();
    writeln!(
        log,
        "Allocation granularity: {:#x}",
        mm.allocation_granularity()
    )
    .unwrap();
    writeln!(
        log,
        "Main stack            : {:p}:{:p}",
        mm.stack().start(),
        mm.stack().end()
    )
    .unwrap();

    print(log);

    // Select execution engine.
    match args.execution_engine.unwrap_or_default() {
        #[cfg(target_arch = "x86_64")]
        ExecutionEngine::Native => run(
            args.debug_dump,
            &param,
            auth,
            syscalls,
            &fs,
            &mm,
            crate::ee::native::NativeEngine::new(),
        ),
        #[cfg(not(target_arch = "x86_64"))]
        ExecutionEngine::Native => {
            error!("Native execution engine cannot be used on your machine.");
            Err(KernelError::NativeExecutionEngineNotSupported)
        }
        ExecutionEngine::Llvm => run(
            args.debug_dump,
            &param,
            auth,
            syscalls,
            &fs,
            &mm,
            crate::ee::llvm::LlvmEngine::new(),
        ),
    }
}

fn run<E: crate::ee::ExecutionEngine>(
    dump: Option<PathBuf>,
    param: &Arc<Param>,
    auth: AuthInfo,
    mut syscalls: Syscalls,
    fs: &Arc<Fs>,
    mm: &Arc<MemoryManager>,
    ee: Arc<E>,
) -> Result<(), KernelError> {
    // Initialize TTY system.
    #[allow(unused_variables)] // TODO: Remove this when someone use tty.
    let tty = TtyManager::new()?;

    // Initialize kernel components.
    #[allow(unused_variables)] // TODO: Remove this when someone use debug.
    let debug = DebugManager::new()?;
    RegMgr::new(&mut syscalls);
    let machdep = MachDep::new(&mut syscalls);
    let budget = BudgetManager::new(&mut syscalls);
    DmemManager::new(fs, &mut syscalls);
    Sysctl::new(mm, &machdep, &mut syscalls);

    // TODO: Get correct budget name from the PS4.
    let budget_id = budget.create(Budget::new("big app", ProcType::BigApp));
    let proc = VProc::new(
        auth,
        budget_id,
        ProcType::BigApp,
        1,         // See sys_budget_set on the PS4.
        fs.root(), // TODO: Change to a proper value once FS rework is done.
        "QXuNNl0Zhn",
        &mut syscalls,
    )?;

    // Initialize runtime linker.
    info!("Initializing runtime linker.");

    let ld = RuntimeLinker::new(fs, mm, &ee, &mut syscalls, dump.as_deref())
        .map_err(|e| KernelError::RuntimeLinkerInitFailed(e.into()))?;

    ee.set_syscalls(syscalls);

    // Print application module.
    let app = ld.app();
    let mut log = info!();

    writeln!(log, "Application   : {}", app.path()).unwrap();
    app.print(log);

    // Preload libkernel.
    let mut flags = LoadFlags::UNK1;
    let path = vpath!("/system/common/lib/libkernel.sprx");

    if proc.budget_ptype() == ProcType::BigApp {
        flags |= LoadFlags::BIG_APP;
    }

    info!("Loading {path}.");

    let libkernel = ld
        .load(&proc, path, flags, false, true)
        .map_err(|e| KernelError::FailedToLoadLibkernel(e.into()))?;

    libkernel.flags_mut().remove(ModuleFlags::UNK2);
    libkernel.print(info!());

    ld.set_kernel(libkernel);

    // Preload libSceLibcInternal.
    let path = vpath!("/system/common/lib/libSceLibcInternal.sprx");

    info!("Loading {path}.");

    let libc = ld
        .load(&proc, path, flags, false, true)
        .map_err(|e| KernelError::FailedToLoadLibSceLibcInternal(e.into()))?;

    libc.flags_mut().remove(ModuleFlags::UNK2);
    libc.print(info!());

    drop(libc);

    // Get eboot.bin.
    if app.file_info().is_none() {
        todo!("statically linked eboot.bin");
    }

    // Get entry point.
    let boot = ld.kernel().unwrap();
    let mut arg = Box::pin(EntryArg::<E>::new(&proc, mm, app.clone()));
    let entry = unsafe { boot.get_function(boot.entry().unwrap()) };
    let entry = move || unsafe { entry.exec1(arg.as_mut().as_vec().as_ptr()) };

    // Spawn main thread.
    info!("Starting application.");

    // TODO: Check how this constructed.
    let cred = Arc::new(Ucred::new(
        Uid::ROOT,
        Uid::ROOT,
        vec![Gid::ROOT],
        Cow::Borrowed(&PRISON0), //TODO: figure out the actual value
        AuthInfo::SYS_CORE.clone(),
    ));

    let main = VThread::new(proc, &cred);
    let stack = mm.stack();
    let main: OsThread = unsafe { main.start(stack.start(), stack.len(), entry) }?;

    // Begin Discord Rich Presence before blocking current thread.
    if let Err(e) = discord_presence(param) {
        warn!(e, "Failed to setup Discord rich presence");
    }

    // Wait for main thread to exit. This should never return.
    join_thread(main).map_err(KernelError::FailedToJoinMainThread)?;

    Ok(())
}

fn discord_presence(param: &Param) -> Result<(), DiscordPresenceError> {
    use discord_rich_presence::activity::{Activity, Assets, Timestamps};
    use discord_rich_presence::{DiscordIpc, DiscordIpcClient};

    // Initialize new Discord IPC with our ID.
    info!("Initializing Discord rich presence.");

    let mut client = DiscordIpcClient::new("1168617561244565584")
        .map_err(DiscordPresenceError::FailedToCreateIpc)?;

    // Attempt to have IPC connect to user's Discord, will fail if user doesn't have Discord running.
    if client.connect().is_err() {
        // No Discord running should not be a warning.
        return Ok(());
    }

    // Create details about game.
    let details = format!("Playing {} - {}", param.title().unwrap(), param.title_id());
    let start = SystemTime::now()
        .duration_since(SystemTime::UNIX_EPOCH)
        .unwrap()
        .as_secs();

    // Send activity to Discord.
    let payload = Activity::new()
        .details(&details)
        .assets(
            Assets::new()
                .large_image("obliteration-icon")
                .large_text("Obliteration"),
        )
        .timestamps(Timestamps::new().start(start.try_into().unwrap()));

    client
        .set_activity(payload)
        .map_err(DiscordPresenceError::FailedToUpdatePresence)?;

    // Keep client alive forever.
    Box::leak(client.into());

    Ok(())
}

#[cfg(unix)]
fn join_thread(thr: OsThread) -> Result<(), std::io::Error> {
    let err = unsafe { libc::pthread_join(thr, std::ptr::null_mut()) };

    if err != 0 {
        Err(std::io::Error::from_raw_os_error(err))
    } else {
        Ok(())
    }
}

#[cfg(windows)]
fn join_thread(thr: OsThread) -> Result<(), std::io::Error> {
    use windows_sys::Win32::Foundation::{CloseHandle, WAIT_OBJECT_0};
    use windows_sys::Win32::System::Threading::{WaitForSingleObject, INFINITE};

    if unsafe { WaitForSingleObject(thr, INFINITE) } != WAIT_OBJECT_0 {
        return Err(std::io::Error::last_os_error());
    }

    assert_ne!(unsafe { CloseHandle(thr) }, 0);

    Ok(())
}

#[derive(Parser, Deserialize)]
#[serde(rename_all = "kebab-case")]
struct Args {
    #[arg(long)]
    system: PathBuf,

    #[arg(long)]
    game: PathBuf,

    #[arg(long)]
    debug_dump: Option<PathBuf>,

    #[arg(long)]
    #[serde(default)]
    clear_debug_dump: bool,

    #[arg(long)]
    #[serde(default)]
    pro: bool,

    #[arg(long, short)]
    execution_engine: Option<ExecutionEngine>,
}

#[derive(Clone, ValueEnum, Deserialize)]
enum ExecutionEngine {
    Native,
    Llvm,
}

impl Default for ExecutionEngine {
    #[cfg(target_arch = "x86_64")]
    fn default() -> Self {
        ExecutionEngine::Native
    }

    #[cfg(not(target_arch = "x86_64"))]
    fn default() -> Self {
        ExecutionEngine::Llvm
    }
}

#[derive(Debug, Error)]
enum DiscordPresenceError {
    #[error("failed to create Discord IPC")]
    FailedToCreateIpc(#[source] Box<dyn Error>),

    #[error("failed to update Discord presence")]
    FailedToUpdatePresence(#[source] Box<dyn Error>),
}

#[derive(Debug, Error)]
enum KernelError {
    #[error("couldn't open .kernel-debug")]
    FailedToOpenDebugConfig(#[source] std::io::Error),

    #[error("couldn't parse .kernel-debug")]
    FailedToParseDebugConfig(#[source] serde_yaml::Error),

    #[error("couldn't parse arguments")]
    FailedToParseArgs(#[from] clap::Error),

    #[error("couldn't open param.sfo")]
    FailedToOpenGameParam(#[source] std::io::Error),

    #[error("couldn't read param.sfo ")]
    FailedToReadGameParam(#[from] param::ReadError),

    #[error("{0} has an invalid title identifier")]
    InvalidTitleId(PathBuf),

    #[error("filesystem initialization failed")]
    FilesystemInitFailed(#[from] FsError),

    #[error("memory manager initialization failed")]
    MemoryManagerInitFailed(#[from] MemoryManagerError),

    #[cfg(not(target_arch = "x86_64"))]
    #[error("the native execution engine is only supported on x86_64")]
    NativeExecutionEngineNotSupported,

    #[error("tty initialization failed")]
    TtyInitFailed(#[from] TtyInitError),

    #[error("debug manager initialization failed")]
    DebugManagerInitFailed(#[from] DebugManagerInitError),

    #[error("virtual process initialization failed")]
    VProcInitFailed(#[from] VProcInitError),

    #[error("runtime linker initialization failed")]
    RuntimeLinkerInitFailed(#[source] Box<dyn Error>),

    #[error("libkernel couldn't be loaded")]
    FailedToLoadLibkernel(#[source] Box<dyn Error>),

    #[error("libSceLibcInternal couldn't be loaded")]
    FailedToLoadLibSceLibcInternal(#[source] Box<dyn Error>),

    #[error("main thread couldn't be created")]
    FailedToCreateMainThread(#[from] SpawnError),

    #[error("failed to join with main thread")]
    FailedToJoinMainThread(#[source] std::io::Error),
}

/// We have to use this for a custom implementation of the [`Termination`] trait, because
/// we need to log the error using our own error! macro instead of [`std::fmt::Debug::fmt`],
/// which is what the default implementation of Termination uses for [`Result<T: Termination, E: Debug>`].
enum Exit {
    Ok,
    Err(KernelError),
}

impl Termination for Exit {
    fn report(self) -> ExitCode {
        match self {
            Exit::Ok => ExitCode::SUCCESS,
            Exit::Err(e) => {
                error!(e, "Error while running kernel");
                ExitCode::FAILURE
            }
        }
    }
}

impl From<Result<(), KernelError>> for Exit {
    fn from(r: Result<(), KernelError>) -> Self {
        match r {
            Ok(_) => Exit::Ok,
            Err(e) => Exit::Err(e),
        }
    }
}<|MERGE_RESOLUTION|>--- conflicted
+++ resolved
@@ -173,11 +173,6 @@
     ));
 
     // Initialize foundations.
-<<<<<<< HEAD
-    let arnd = Arnd::new();
-=======
-    let llvm = Llvm::new();
->>>>>>> 8dd68be6
     let mut syscalls = Syscalls::new();
 
     // Initializes filesystem.
