use super::{strsignal, Signal, SignalIter};
use std::fmt::{Display, Formatter};
use std::ops::{BitAndAssign, BitOrAssign, Not};

/// An implementation of `sigset_t`.
#[repr(C)]
#[derive(Debug, Clone, Copy, Default)]
pub struct SignalSet {
    bits: [u32; 4],
}

impl SignalSet {
    /// An implementation of `SIGISMEMBER`.
    pub fn contains(&self, sig: Signal) -> bool {
        (self.bits[Self::word(sig)] & Self::bit(sig)) != 0
    }

    /// An implementation of `SIGADDSET`.
    pub fn add(&mut self, sig: Signal) {
        self.bits[Self::word(sig)] |= Self::bit(sig);
    }

    /// An implementation of `SIGDELSET`.
    pub fn remove(&mut self, sig: Signal) {
        self.bits[Self::word(sig)] &= !Self::bit(sig);
    }

    // An implementation of `_SIG_IDX`.
    fn idx(s: Signal) -> i32 {
        s.get() - 1
    }

    /// An implementation of `_SIG_WORD`.
    fn word(s: Signal) -> usize {
        // This is safe because `Signal` is guaranteed to be non-negative.
<<<<<<< HEAD
        unsafe { (Self::idx(s) >> 5).try_into().unwrap_unchecked() }
=======
        unsafe { (Self::idx(s) >> 5).try_into().unwrap() }
>>>>>>> d01b6d6b
    }

    /// An implementation of `_SIG_BIT`.
    fn bit(s: Signal) -> u32 {
        1 << (Self::idx(s) & 31)
    }
}

impl BitAndAssign for SignalSet {
    fn bitand_assign(&mut self, rhs: Self) {
        for i in 0..4 {
            self.bits[i] &= rhs.bits[i];
        }
    }
}

impl BitOrAssign for SignalSet {
    fn bitor_assign(&mut self, rhs: Self) {
        for i in 0..4 {
            self.bits[i] |= rhs.bits[i];
        }
    }
}

impl Not for SignalSet {
    type Output = Self;

    fn not(mut self) -> Self::Output {
        for i in 0..4 {
            self.bits[i] = !self.bits[i];
        }
        self
    }
}

impl Display for SignalSet {
    fn fmt(&self, f: &mut Formatter<'_>) -> std::fmt::Result {
        let mut first = true;

        for sig in SignalIter::new().filter(|sig| self.contains(*sig)) {
            if !first {
                f.write_str(" | ")?;
            }

            f.write_str(strsignal(sig).as_ref())?;
            first = false;
        }

        if first {
            f.write_str("none")?;
        }

        Ok(())
    }
}<|MERGE_RESOLUTION|>--- conflicted
+++ resolved
@@ -33,11 +33,7 @@
     /// An implementation of `_SIG_WORD`.
     fn word(s: Signal) -> usize {
         // This is safe because `Signal` is guaranteed to be non-negative.
-<<<<<<< HEAD
-        unsafe { (Self::idx(s) >> 5).try_into().unwrap_unchecked() }
-=======
         unsafe { (Self::idx(s) >> 5).try_into().unwrap() }
->>>>>>> d01b6d6b
     }
 
     /// An implementation of `_SIG_BIT`.
