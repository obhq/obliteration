# CMake modules
include(ExternalProject)

# External dependencies.
find_package(Qt6 COMPONENTS Widgets REQUIRED)
find_package(Threads REQUIRED)

# Setup LLVM target.
set(LLVM_OPTS -DCMAKE_INSTALL_PREFIX:STRING=<INSTALL_DIR> -DLLVM_ENABLE_ZSTD:BOOL=OFF -DLLVM_APPEND_VC_REV:BOOL=OFF)

if(WIN32)
    if(${CMAKE_SYSTEM_PROCESSOR} STREQUAL "AMD64")
        list(APPEND LLVM_OPTS -DLLVM_TARGETS_TO_BUILD:STRING=X86)
    else()
        message(FATAL_ERROR "Target CPU is not supported")
    endif()
else()
    if(${CMAKE_SYSTEM_PROCESSOR} STREQUAL "x86_64")
        list(APPEND LLVM_OPTS -DLLVM_TARGETS_TO_BUILD:STRING=X86)
    elseif(${CMAKE_SYSTEM_PROCESSOR} STREQUAL "arm64")
        list(APPEND LLVM_OPTS -DLLVM_TARGETS_TO_BUILD:STRING=AArch64)
    else()
        message(FATAL_ERROR "Target CPU is not supported")
    endif()

    list(APPEND LLVM_OPTS -DCMAKE_BUILD_TYPE:STRING=${CMAKE_BUILD_TYPE})
endif()

if(OB_BUILD_LLVM)
    ExternalProject_Add(llvm
        URL https://github.com/llvm/llvm-project/releases/download/llvmorg-16.0.6/llvm-project-16.0.6.src.tar.xz
        URL_HASH SHA256=CE5E71081D17CE9E86D7CBCFA28C4B04B9300F8FB7E78422B1FEB6BC52C3028E
        DOWNLOAD_NO_PROGRESS true
        CMAKE_ARGS -Wno-dev
        CMAKE_CACHE_ARGS ${LLVM_OPTS}
        SOURCE_SUBDIR llvm
        BUILD_ALWAYS ON
        INSTALL_DIR ${CMAKE_SOURCE_DIR}/lib/llvm)
endif()

<<<<<<< HEAD
ExternalProject_Add(llvm
    URL https://github.com/llvm/llvm-project/releases/download/llvmorg-17.0.1/llvm-project-17.0.1.src.tar.xz
    URL_HASH SHA256=b0e42aafc01ece2ca2b42e3526f54bebc4b1f1dc8de6e34f46a0446a13e882b9
    DOWNLOAD_NO_PROGRESS true
    CMAKE_ARGS -Wno-dev
    CMAKE_CACHE_ARGS ${LLVM_OPTS}
    SOURCE_SUBDIR llvm
    BUILD_ALWAYS ON
    INSTALL_DIR ${CMAKE_SOURCE_DIR}/lib/llvm)

=======
>>>>>>> c090f9db
# Setup Rust target.
set(RUST_OUTPUTS $<IF:$<CONFIG:Debug>,${CMAKE_CURRENT_SOURCE_DIR}/target/debug,${CMAKE_CURRENT_SOURCE_DIR}/target/release>)
set(KERNEL ${RUST_OUTPUTS}/obkrnl${CMAKE_EXECUTABLE_SUFFIX})

if(WIN32)
    set(LIBCORE ${RUST_OUTPUTS}/core.lib)
else()
    set(LIBCORE ${RUST_OUTPUTS}/libcore.a)
endif()

ExternalProject_Add(core
    SOURCE_DIR ${CMAKE_CURRENT_SOURCE_DIR}
    CONFIGURE_COMMAND ""
    BUILD_COMMAND cargo build $<IF:$<CONFIG:Debug>,--profile=dev,--release>
    BUILD_IN_SOURCE ON
    BUILD_ALWAYS ON
    BUILD_BYPRODUCTS ${KERNEL} ${LIBCORE}
    INSTALL_COMMAND ""
    TEST_COMMAND cargo test
    TEST_EXCLUDE_FROM_MAIN ON)

if(OB_BUILD_LLVM)
    add_dependencies(core llvm)
endif()

# Setup application target.
add_executable(obliteration WIN32 MACOSX_BUNDLE
    ansi_escape.cpp
    app_data.cpp
    game_models.cpp
    game_settings.cpp
    game_settings_dialog.cpp
    initialize_wizard.cpp
    log_formatter.cpp
    main.cpp
    main_window.cpp
    path.cpp
    progress_dialog.cpp
    resources.qrc
    settings.cpp
    system.cpp
    system_downloader.cpp
    update_firmware.cpp)

if(WIN32)
    target_sources(obliteration PRIVATE resources.rc)
elseif(APPLE)
    target_sources(obliteration PRIVATE resources/obliteration.icns)
endif()

add_dependencies(obliteration core)

set_target_properties(obliteration PROPERTIES AUTOMOC ON AUTORCC ON)

if(WIN32)
    set_target_properties(obliteration PROPERTIES OUTPUT_NAME Obliteration)
endif()

if(APPLE)
    set_target_properties(obliteration PROPERTIES
        MACOSX_BUNDLE_GUI_IDENTIFIER io.github.obhq.obliteration
        MACOSX_BUNDLE_BUNDLE_NAME Obliteration
        MACOSX_BUNDLE_BUNDLE_VERSION 0.1.0
        MACOSX_BUNDLE_SHORT_VERSION_STRING 0.1.0
        MACOSX_BUNDLE_COPYRIGHT "Copyright © 2023 Obliteration Contributors"
        MACOSX_BUNDLE_ICON_FILE obliteration
        RESOURCE resources/obliteration.icns)
endif()

target_compile_features(obliteration PRIVATE cxx_std_17)

target_link_libraries(obliteration PRIVATE Qt6::Widgets)
target_link_libraries(obliteration PRIVATE Threads::Threads)
target_link_libraries(obliteration PRIVATE ${LIBCORE})

if(WIN32)
    target_link_libraries(obliteration PRIVATE bcrypt imm32 ntdll setupapi userenv version winmm ws2_32)
else()
    target_link_libraries(obliteration PRIVATE ${CMAKE_DL_LIBS})
endif()

# Setup installation.
if(WIN32)
    install(TARGETS obliteration DESTINATION .)
else()
    install(TARGETS obliteration BUNDLE DESTINATION . RUNTIME DESTINATION ${CMAKE_INSTALL_BINDIR})
endif()

if(WIN32)
    install(SCRIPT deploy-win32.cmake)
elseif(APPLE)
    qt_generate_deploy_app_script(
        TARGET obliteration
        OUTPUT_SCRIPT QT_DEPLOY_SCRIPT
        NO_TRANSLATIONS
        NO_COMPILER_RUNTIME)

    install(SCRIPT ${QT_DEPLOY_SCRIPT})
endif()

if(APPLE)
    install(PROGRAMS ${KERNEL} DESTINATION obliteration.app/Contents/MacOS)
else()
    install(PROGRAMS ${KERNEL} TYPE BIN)
endif()<|MERGE_RESOLUTION|>--- conflicted
+++ resolved
@@ -28,8 +28,8 @@
 
 if(OB_BUILD_LLVM)
     ExternalProject_Add(llvm
-        URL https://github.com/llvm/llvm-project/releases/download/llvmorg-16.0.6/llvm-project-16.0.6.src.tar.xz
-        URL_HASH SHA256=CE5E71081D17CE9E86D7CBCFA28C4B04B9300F8FB7E78422B1FEB6BC52C3028E
+        URL https://github.com/llvm/llvm-project/releases/download/llvmorg-17.0.1/llvm-project-17.0.1.src.tar.xz
+        URL_HASH SHA256=b0e42aafc01ece2ca2b42e3526f54bebc4b1f1dc8de6e34f46a0446a13e882b9
         DOWNLOAD_NO_PROGRESS true
         CMAKE_ARGS -Wno-dev
         CMAKE_CACHE_ARGS ${LLVM_OPTS}
@@ -38,19 +38,6 @@
         INSTALL_DIR ${CMAKE_SOURCE_DIR}/lib/llvm)
 endif()
 
-<<<<<<< HEAD
-ExternalProject_Add(llvm
-    URL https://github.com/llvm/llvm-project/releases/download/llvmorg-17.0.1/llvm-project-17.0.1.src.tar.xz
-    URL_HASH SHA256=b0e42aafc01ece2ca2b42e3526f54bebc4b1f1dc8de6e34f46a0446a13e882b9
-    DOWNLOAD_NO_PROGRESS true
-    CMAKE_ARGS -Wno-dev
-    CMAKE_CACHE_ARGS ${LLVM_OPTS}
-    SOURCE_SUBDIR llvm
-    BUILD_ALWAYS ON
-    INSTALL_DIR ${CMAKE_SOURCE_DIR}/lib/llvm)
-
-=======
->>>>>>> c090f9db
 # Setup Rust target.
 set(RUST_OUTPUTS $<IF:$<CONFIG:Debug>,${CMAKE_CURRENT_SOURCE_DIR}/target/debug,${CMAKE_CURRENT_SOURCE_DIR}/target/release>)
 set(KERNEL ${RUST_OUTPUTS}/obkrnl${CMAKE_EXECUTABLE_SUFFIX})
