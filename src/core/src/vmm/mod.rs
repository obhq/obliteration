use self::ram::Ram;
use crate::error::RustError;
use obvirt::console::MsgType;
use std::collections::VecDeque;
use std::error::Error;
use std::ffi::{c_char, c_void, CStr};
use std::fs::File;
use std::io::{Read, Seek, SeekFrom};
use std::ops::Deref;
use std::ptr::null_mut;
use std::sync::atomic::{AtomicBool, Ordering};
use std::sync::mpsc::Sender;
use std::sync::{Arc, Mutex};
use std::thread::JoinHandle;
use thiserror::Error;

pub(self) use self::cpu::*;
pub(self) use self::hv::*;

mod cpu;
mod hv;
#[cfg(target_os = "linux")]
mod linux;
#[cfg(target_os = "macos")]
mod macos;
mod ram;
#[cfg(target_os = "windows")]
mod windows;

#[cfg(target_arch = "x86_64")]
const ELF_MACHINE: u16 = 62;
#[cfg(target_arch = "aarch64")]
const ELF_MACHINE: u16 = 183;

#[no_mangle]
pub unsafe extern "C" fn vmm_new(err: *mut *mut RustError) -> *mut Vmm {
    // Setup RAM.
    let ram = match Ram::new() {
        Ok(v) => Arc::new(v),
        Err(e) => {
            *err = RustError::wrap(e);
            return null_mut();
        }
    };

    // Setup hypervisor.
    let hv = match setup_hypervisor(8, ram.clone()) {
        Ok(v) => v,
        Err(e) => {
            *err = RustError::wrap(e);
            return null_mut();
        }
    };

    // Create VMM.
    let vmm = Vmm {
        hv: Arc::new(hv),
        ram,
        cpus: Vec::new(),
        logs: Arc::default(),
        shutdown: Arc::new(AtomicBool::new(false)),
    };

    Box::into_raw(vmm.into())
}

#[no_mangle]
pub unsafe extern "C" fn vmm_free(vmm: *mut Vmm) {
    drop(Box::from_raw(vmm));
}

#[no_mangle]
pub unsafe extern "C" fn vmm_run(vmm: *mut Vmm, kernel: *const c_char) -> *mut RustError {
    if !(*vmm).cpus.is_empty() {
        return RustError::new("the kernel is already running");
    }

    // Check if path UTF-8.
    let path = match CStr::from_ptr(kernel).to_str() {
        Ok(v) => v,
        Err(_) => return RustError::new("path of the kernel is not UTF-8"),
    };

    // Open kernel image.
    let mut file = match File::open(path) {
        Ok(v) => v,
        Err(e) => return RustError::with_source("couldn't open the kernel", e),
    };

    // Read file header.
    let mut hdr = [0; 64];

    if let Err(e) = file.read_exact(&mut hdr) {
        return RustError::with_source("couldn't read kernel header", e);
    }

    // Check if ELF.
    if &hdr[..4] != b"\x7fELF" {
        return RustError::new("the kernel is not an ELF file");
    }

    // Check ELF type.
    if hdr[4] != 2 {
        return RustError::new("the kernel is not 64-bit kernel");
    }

    if hdr[6] != 1 {
        return RustError::new("the kernel has unknown ELF version");
    }

    if u16::from_ne_bytes(hdr[18..20].try_into().unwrap()) != ELF_MACHINE {
        return RustError::new("the kernel is for a different CPU architecture");
    }

    // Load ELF header.
    let e_entry = usize::from_ne_bytes(hdr[24..32].try_into().unwrap());
    let e_phoff = u64::from_ne_bytes(hdr[32..40].try_into().unwrap());
    let e_phentsize: usize = u16::from_ne_bytes(hdr[54..56].try_into().unwrap()).into();
    let e_phnum: usize = u16::from_ne_bytes(hdr[56..58].try_into().unwrap()).into();

    if e_phentsize != 56 {
        return RustError::new("the kernel has unsupported e_phentsize");
    }

    if e_phnum > 16 {
        return RustError::new("too many program headers");
    }

    // Seek to program headers.
    match file.seek(SeekFrom::Start(e_phoff)) {
        Ok(v) => {
            if v != e_phoff {
                return RustError::new("the kernel is incomplete");
            }
        }
        Err(e) => return RustError::with_source("couldn't seek to program headers", e),
    }

    // Read program headers.
    let mut data = vec![0; e_phnum * e_phentsize];

    if let Err(e) = file.read_exact(&mut data) {
        return RustError::with_source("couldn't read program headers", e);
    }

    // Parse program headers.
    let mut loads = Vec::with_capacity(e_phnum);
    let mut dynamic = None;

    for (index, data) in data.chunks_exact(e_phentsize).enumerate() {
        let p_type = u32::from_ne_bytes(data[..4].try_into().unwrap());
        let p_offset = u64::from_ne_bytes(data[8..16].try_into().unwrap());
        let p_vaddr = usize::from_ne_bytes(data[16..24].try_into().unwrap());
        let p_filesz = usize::from_ne_bytes(data[32..40].try_into().unwrap());
        let p_memsz = usize::from_ne_bytes(data[40..48].try_into().unwrap());
        let p_align = usize::from_ne_bytes(data[48..56].try_into().unwrap());

        match p_type {
            1 => {
                if p_filesz > p_memsz {
                    return RustError::new(format!("invalid p_filesz on on PT_LOAD {index}"));
                }

                if p_align != Ram::VM_PAGE_SIZE {
                    return RustError::new(format!("unsupported p_align on PT_LOAD {index}"));
                }

                loads.push((p_offset, p_filesz, p_vaddr, p_memsz));
            }
            2 => {
                if dynamic.is_some() {
                    return RustError::new("multiple PT_DYNAMIC is not supported");
                }

                dynamic = Some((p_vaddr, p_memsz));
            }
            6 | 1685382481 | 1685382482 => {}
            v => return RustError::new(format!("unknown p_type {v} on program header {index}")),
        }
    }

    loads.sort_unstable_by_key(|i| i.2);

    // Make sure the first PT_LOAD includes the ELF header.
    match loads.first() {
        Some(&(p_offset, _, _, _)) => {
            if p_offset != 0 {
                return RustError::new("the first PT_LOAD does not includes ELF header");
            }
        }
        None => return RustError::new("no any PT_LOAD on the kernel"),
    }

    // Get size of memory for the kernel.
    let mut end = 0;

    for &(_, _, p_vaddr, p_memsz) in &loads {
        if p_vaddr < end {
            return RustError::new("some PT_LOAD has overlapped");
        }

        end = p_vaddr + p_memsz;
    }

    end = end.next_multiple_of(Ram::VM_PAGE_SIZE);

    // Allocate RAM.
    let soff = end; // TODO: Figure out how PS4 allocate the stack.
    let slen = 1024 * 1024 * 2; // TODO: Same here.
    let len = soff + slen;
    let mem = match (*vmm).ram.alloc(0, len) {
        Ok(v) => v,
        Err(e) => {
            return RustError::with_source(format!("couldn't allocate {len} bytes from RAM"), e);
        }
    };

    // Map the kernel.
    for &(p_offset, p_filesz, p_vaddr, _) in &loads {
        // Seek to program data.
        match file.seek(SeekFrom::Start(p_offset)) {
            Ok(v) => {
                if v != p_offset {
                    return RustError::new("the kernel is incomplete");
                }
            }
            Err(e) => {
                return RustError::with_source(format!("couldn't seek to offset {p_offset}"), e);
            }
        }

        // Read program data.
        let dst = std::slice::from_raw_parts_mut(mem.add(p_vaddr), p_filesz);

        if let Err(e) = file.read_exact(dst) {
            return RustError::with_source(format!("couldn't read kernet at offset {p_offset}"), e);
        }
    }

    // Setup arguments for main CPU.
    let args = CpuArgs {
        hv: (*vmm).hv.clone(),
        logs: (*vmm).logs.clone(),
        shutdown: (*vmm).shutdown.clone(),
    };

    // Spawn a thread to drive main CPU.
    let ram = (*vmm).ram.clone();
    let (tx, rx) = std::sync::mpsc::channel();
    let main = move || main_cpu(&args, ram, end, slen, e_entry, dynamic.as_ref(), tx);
    let main = match std::thread::Builder::new().spawn(main) {
        Ok(v) => v,
        Err(e) => return RustError::with_source("couldn't spawn main CPU", e),
    };

    // Wait for main CPU to enter event loop.
    let r = match rx.recv() {
        Ok(v) => v,
        Err(_) => {
            main.join().unwrap();
            return RustError::new("main CPU stopped unexpectedly");
        }
    };

    if let Err(e) = r {
        main.join().unwrap();
        return RustError::with_source("couldn't start main CPU", e);
    }

    // Push to CPU list.
    (*vmm).cpus.push(main);

    null_mut()
}

#[no_mangle]
pub unsafe extern "C" fn vmm_logs(
    vmm: *const Vmm,
    cx: *mut c_void,
    cb: unsafe extern "C" fn(u8, *const c_char, usize, *mut c_void),
) {
    let logs = (*vmm).logs.lock().unwrap();

    for (ty, msg) in logs.deref() {
        cb(*ty as u8, msg.as_ptr().cast(), msg.len(), cx);
    }
}

/// # Safety
/// - The kernel must be mapped at address 0.
/// - The stack must be immediate follow the kernel.
unsafe fn main_cpu(
    args: &CpuArgs,
    ram: Arc<Ram>,
    klen: usize,
    slen: usize,
    entry: usize,
    dynamic: Option<&(usize, usize)>,
    status: Sender<Result<(), MainCpuError>>,
) {
    // Create vCPU.
    let mut cpu = match args.hv.create_cpu(0) {
        Ok(v) => v,
        Err(e) => {
            status.send(Err(MainCpuError::CreateCpuFailed(e))).unwrap();
            return;
        }
    };

    if let Err(e) = setup_main_cpu(&mut cpu, &ram, klen, slen, entry, dynamic) {
        status.send(Err(e)).unwrap();
        return;
    }

    // Enter dispatch loop.
    status.send(Ok(())).unwrap();
    drop(status);

    run_cpu(cpu, args);
}

/// # Safety
/// - The kernel must be mapped at address 0.
/// - The stack must be immediate follow the kernel.
#[cfg(target_arch = "x86_64")]
unsafe fn setup_main_cpu(
    cpu: &mut impl Cpu,
    ram: &Ram,
    klen: usize,
    slen: usize,
    entry: usize,
    dynamic: Option<&(usize, usize)>,
) -> Result<(), MainCpuError> {
    // For x86-64 we require the kernel to be a Position-Independent Executable so we can map it at
    // the same address as the PS4 kernel.
    let dynamic = dynamic.ok_or(MainCpuError::NonPieKernel)?;

    // Allocate page-map level-4 table. We use 4K 4-Level Paging here. Not sure how the PS4 achieve
    // 16K page because x86-64 does not support it. Maybe it is a special request from Sony to AMD?
    //
    // See Page Translation and Protection section on AMD64 Architecture Programmer's Manual Volume
    // 2 for how paging work in long-mode.
    let kend = klen + slen;
    let mut alloc = kend;
    let len = (512usize * 8).next_multiple_of(Ram::VM_PAGE_SIZE);
    let pml4t = match ram.alloc(alloc, len) {
        Ok(v) => std::slice::from_raw_parts_mut::<usize>(v.cast(), 512),
        Err(e) => return Err(MainCpuError::AllocPml4TableFailed(e)),
    };

    alloc += len;

    // Setup page tables to map virtual address 0xffffffff82200000 to the kernel.
    // TODO: Implement ASLR.
    let base = 0xffffffff82200000;
    let end = base + kend; // kend is also size of the kernel because the kernel mapped at addr 0.

    for addr in (base..end).step_by(4096) {
        // Get page-directory pointer table.
        let pml4o = (addr & 0xFF8000000000) >> 39;
        let pdpt = match pml4t[pml4o] {
            0 => {
                // Allocate page-directory pointer table.
                let len = (512usize * 8).next_multiple_of(Ram::VM_PAGE_SIZE);
                let pdpt = match ram.alloc(alloc, len) {
                    Ok(v) => std::slice::from_raw_parts_mut::<usize>(v.cast(), 512),
                    Err(e) => return Err(MainCpuError::AllocPdpTableFailed(e)),
                };

                // Set page-map level-4 entry.
                assert_eq!(alloc & 0x7FF0000000000000, 0);
                assert_eq!(alloc & 0xFFF, 0);

                pml4t[pml4o] = alloc;
                pml4t[pml4o] |= 0b01; // Present (P) Bit.
                pml4t[pml4o] |= 0b10; // Read/Write (R/W) Bit.

                alloc += len;

                pdpt
            }
            v => std::slice::from_raw_parts_mut::<usize>(
                ram.host_addr().add(v & 0xFFFFFFFFFF000).cast_mut().cast(),
                512,
            ),
        };

        // Get page-directory table.
        let pdpo = (addr & 0x7FC0000000) >> 30;
        let pdt = match pdpt[pdpo] {
            0 => {
                // Allocate page-directory table.
                let len = (512usize * 8).next_multiple_of(Ram::VM_PAGE_SIZE);
                let pdt = match ram.alloc(alloc, len) {
                    Ok(v) => std::slice::from_raw_parts_mut::<usize>(v.cast(), 512),
                    Err(e) => return Err(MainCpuError::AllocPdTableFailed(e)),
                };

                assert_eq!(alloc & 0x7FF0000000000000, 0);
                assert_eq!(alloc & 0xFFF, 0);

                pdpt[pdpo] = alloc;
                pdpt[pdpo] |= 0b01; // Present (P) Bit.
                pdpt[pdpo] |= 0b10; // Read/Write (R/W) Bit.

                alloc += len;

                pdt
            }
            v => std::slice::from_raw_parts_mut::<usize>(
                ram.host_addr().add(v & 0xFFFFFFFFFF000).cast_mut().cast(),
                512,
            ),
        };

        // Get page table.
        let pdo = (addr & 0x3FE00000) >> 21;
        let pt = match pdt[pdo] {
            0 => {
                // Allocate page table.
                let len = (512usize * 8).next_multiple_of(Ram::VM_PAGE_SIZE);
                let pt = match ram.alloc(alloc, len) {
                    Ok(v) => std::slice::from_raw_parts_mut::<usize>(v.cast(), 512),
                    Err(e) => return Err(MainCpuError::AllocPageTableFailed(e)),
                };

                assert_eq!(alloc & 0x7FF0000000000000, 0);
                assert_eq!(alloc & 0xFFF, 0);

                pdt[pdo] = alloc;
                pdt[pdo] |= 0b01; // Present (P) Bit.
                pdt[pdo] |= 0b10; // Read/Write (R/W) Bit.

                alloc += len;

                pt
            }
            v => std::slice::from_raw_parts_mut::<usize>(
                ram.host_addr().add(v & 0xFFFFFFFFFF000).cast_mut().cast(),
                512,
            ),
        };

        // Set page table entry.
        let pto = (addr & 0x1FF000) >> 12;
        let addr = addr - base;

        assert_eq!(pt[pto], 0);
        assert_eq!(addr & 0x7FF0000000000000, 0);
        assert_eq!(addr & 0xFFF, 0);

        pt[pto] = addr; // Physical-address here!
        pt[pto] |= 0b01; // Present (P) Bit.
        pt[pto] |= 0b10; // Read/Write (R/W) Bit.
    }

    // Set CR3 to page-map level-4 table.
    let mut states = cpu
        .states()
        .map_err(|e| MainCpuError::GetCpuStatesFailed(Box::new(e)))?;

    assert_eq!(kend & 0xFFF0000000000FFF, 0);

    states.set_cr3(kend); // Physical-address here!

    // Set CR4.
    let mut cr4 = 0;

    cr4 |= 0x20; // Physical-address extensions (PAE).

    states.set_cr4(cr4);

    // Set EFER.
    let mut efer = 0;

    efer |= 0x100; // Long Mode Enable (LME).
    efer |= 0x400; // Long Mode Active (LMA).

    states.set_efer(efer);

    // Set CR0.
    let mut cr0 = 0;

    cr0 |= 0x00000001; // Protected Mode Enable (PE).
    cr0 |= 0x80000000; // Paging (PG).

    states.set_cr0(cr0);

    // Set CS to 64-bit mode with ring 0.
    states.set_cs(0, 0, true, true, false);

    // Set data segments. The only fields used on 64-bit mode is P.
    states.set_ds(true);
    states.set_es(true);
    states.set_fs(true);
    states.set_gs(true);
    states.set_ss(true);

    // Set entry point and stack pointer. Both are virtual address.
    states.set_rsp(end); // Top-down.
    states.set_rip(base + entry);

    // Check if PT_DYNAMIC valid.
    let &(p_vaddr, p_memsz) = dynamic;

    if p_memsz % 16 != 0 {
        return Err(MainCpuError::InvalidDynamicLinking);
    }

    match p_vaddr.checked_add(p_memsz) {
        Some(v) if v <= klen => {}
        _ => return Err(MainCpuError::InvalidDynamicLinking),
    }

    // Parse PT_DYNAMIC.
    let dynamic = std::slice::from_raw_parts(ram.host_addr().add(p_vaddr), p_memsz);
    let mut rela = None;
    let mut relasz = None;

    for entry in dynamic.chunks_exact(16) {
        let tag = usize::from_ne_bytes(entry[..8].try_into().unwrap());
        let val = usize::from_ne_bytes(entry[8..].try_into().unwrap());

        match tag {
            0 => break,              // DT_NULL
            7 => rela = Some(val),   // DT_RELA
            8 => relasz = Some(val), // DT_RELASZ
            _ => {}
        }
    }

    // Relocate the kernel to virtual address.
    let relocs = match (rela, relasz) {
        (None, None) => return Ok(()),
        (Some(rela), Some(relasz)) if relasz % 24 == 0 => match rela.checked_add(relasz) {
            Some(v) if v <= klen => std::slice::from_raw_parts(ram.host_addr().add(rela), relasz),
            _ => return Err(MainCpuError::InvalidDynamicLinking),
        },
        _ => return Err(MainCpuError::InvalidDynamicLinking),
    };

    for reloc in relocs.chunks_exact(24) {
        let r_offset = usize::from_ne_bytes(reloc[..8].try_into().unwrap());
        let r_info = usize::from_ne_bytes(reloc[8..16].try_into().unwrap());
        let r_addend = isize::from_ne_bytes(reloc[16..].try_into().unwrap());

        match r_info & 0xffffffff {
            // R_X86_64_NONE
            0 => break,
            // R_X86_64_RELATIVE
            8 => match r_offset.checked_add(8) {
                Some(v) if v <= klen => core::ptr::write_unaligned(
                    ram.host_addr().add(r_offset).cast_mut().cast(),
                    base.wrapping_add_signed(r_addend),
                ),
                _ => return Err(MainCpuError::InvalidDynamicLinking),
            },
            _ => {}
        }
    }

    Ok(())
}

/// # Safety
/// - The kernel must be mapped at address 0.
/// - The stack must be immediate follow the kernel.
#[cfg(target_arch = "aarch64")]
unsafe fn setup_main_cpu(
    cpu: &mut impl Cpu,
    ram: &Ram,
    klen: usize,
    slen: usize,
    entry: usize,
    dynamic: Option<&(usize, usize)>,
) -> Result<(), MainCpuError> {
    todo!()
}

#[cfg(target_arch = "x86_64")]
<<<<<<< HEAD
fn run_main_cpu(cpu: &mut impl Cpu) {
    // Run the vCPU and check if it was exit because of HLT instruction.
    let exit = cpu.run().unwrap();

    match exit.reason() {
        ExitReason::Hlt => return,
        ExitReason::Other => todo!(),
=======
fn run_cpu(mut cpu: impl Cpu, args: &CpuArgs) {
    let mut logs = Vec::new();

    while !args.shutdown.load(Ordering::Relaxed) {
        // Run the vCPU and check why VM exit.
        let mut exit = cpu.run().unwrap();

        if let Some(io) = exit.is_io() {
            match io {
                CpuIo::Out(0, data) => {
                    logs.extend_from_slice(data);
                    parse_logs(&args.logs, &mut logs);
                }
                CpuIo::Out(_, _) => todo!(),
            }
        } else if !exit.is_hlt() {
            todo!()
        }
>>>>>>> 60c5f03c
    }
}

#[cfg(target_arch = "aarch64")]
fn run_cpu(mut cpu: impl Cpu, args: &CpuArgs) {
    todo!()
}

#[cfg(target_arch = "x86_64")]
fn parse_logs(logs: &Mutex<VecDeque<(MsgType, String)>>, data: &mut Vec<u8>) {
    // Check minimum size.
    let (hdr, msg) = match data.split_at_checked(9) {
        Some(v) => v,
        None => return,
    };

    // Check if message completed.
    let len = usize::from_ne_bytes(hdr[1..].try_into().unwrap());
    let msg = match msg.get(..len) {
        Some(v) => v,
        None => return,
    };

    // Push to list.
    let ty = MsgType::from_u8(hdr[0]).unwrap();
    let msg = std::str::from_utf8(msg).unwrap().to_owned();
    let mut logs = logs.lock().unwrap();

    logs.push_back((ty, msg));

    while logs.len() > 10000 {
        logs.pop_front();
    }

    drop(logs);

    // Remove parsed data.
    data.drain(..(hdr.len() + len));
}

#[cfg(target_os = "linux")]
fn setup_hypervisor(cpu: usize, ram: Arc<Ram>) -> Result<self::linux::Kvm, VmmError> {
    self::linux::Kvm::new(cpu, ram)
}

#[cfg(target_os = "windows")]
fn setup_hypervisor(cpu: usize, ram: Arc<Ram>) -> Result<self::windows::Whp, VmmError> {
    self::windows::Whp::new(cpu, ram)
}

#[cfg(target_os = "macos")]
fn setup_hypervisor(cpu: usize, ram: Arc<Ram>) -> Result<self::macos::Hf, VmmError> {
    self::macos::Hf::new(cpu, ram)
}

/// Manage a virtual machine that run the kernel.
pub struct Vmm {
    hv: Arc<P>,
    ram: Arc<Ram>,
    cpus: Vec<JoinHandle<()>>,
    logs: Arc<Mutex<VecDeque<(MsgType, String)>>>,
    shutdown: Arc<AtomicBool>,
}

impl Drop for Vmm {
    fn drop(&mut self) {
        // Cancel all CPU threads.
        self.shutdown.store(true, Ordering::Relaxed);

        for cpu in self.cpus.drain(..) {
            cpu.join().unwrap();
        }
    }
}

#[cfg(target_os = "linux")]
type P = self::linux::Kvm;

#[cfg(target_os = "windows")]
type P = self::windows::Whp;

#[cfg(target_os = "macos")]
type P = self::macos::Hf;

/// Object that has a physical address in the virtual machine.
trait MemoryAddr {
    /// Physical address in the virtual machine.
    fn vm_addr(&self) -> usize;

    /// Address in our process.
    fn host_addr(&self) -> *const u8;

    /// Total size of the object, in bytes.
    fn len(&self) -> usize;
}

/// Encapsulates arguments for a function to run a CPU.
struct CpuArgs {
    hv: Arc<P>,
    logs: Arc<Mutex<VecDeque<(MsgType, String)>>>,
    shutdown: Arc<AtomicBool>,
}

/// Represents an error when [`vmm_new()`] fails.
#[derive(Debug, Error)]
enum VmmError {
    #[error("couldn't get page size of the host")]
    GetPageSizeFailed(#[source] std::io::Error),

    #[error("host system is using an unsupported page size")]
    UnsupportedPageSize,

    #[error("couldn't create a RAM")]
    CreateRamFailed(#[source] std::io::Error),

    #[cfg(target_os = "linux")]
    #[error("couldn't get maximum number of CPU for a VM")]
    GetMaxCpuFailed(#[source] std::io::Error),

    #[error("your OS does not support 8 vCPU on a VM")]
    MaxCpuTooLow,

    #[cfg(target_os = "linux")]
    #[error("couldn't open /dev/kvm")]
    OpenKvmFailed(#[source] std::io::Error),

    #[cfg(target_os = "linux")]
    #[error("couldn't get KVM version")]
    GetKvmVersionFailed(#[source] std::io::Error),

    #[cfg(target_os = "linux")]
    #[error("unexpected KVM version")]
    KvmVersionMismatched,

    #[cfg(target_os = "linux")]
    #[error("couldn't create a VM")]
    CreateVmFailed(#[source] std::io::Error),

    #[cfg(target_os = "linux")]
    #[error("couldn't map the RAM to the VM")]
    MapRamFailed(#[source] std::io::Error),

    #[cfg(target_os = "linux")]
    #[error("couldn't get the size of vCPU mmap")]
    GetMmapSizeFailed(#[source] std::io::Error),

    #[cfg(target_os = "windows")]
    #[error("couldn't create WHP partition object ({0:#x})")]
    CreatePartitionFailed(windows_sys::core::HRESULT),

    #[cfg(target_os = "windows")]
    #[error("couldn't set number of CPU ({0:#x})")]
    SetCpuCountFailed(windows_sys::core::HRESULT),

    #[cfg(target_os = "windows")]
    #[error("couldn't setup WHP partition ({0:#x})")]
    SetupPartitionFailed(windows_sys::core::HRESULT),

    #[cfg(target_os = "windows")]
    #[error("couldn't map the RAM to WHP partition ({0:#x})")]
    MapRamFailed(windows_sys::core::HRESULT),

    #[cfg(target_os = "macos")]
    #[error("couldn't create a VM ({0:#x})")]
    CreateVmFailed(std::num::NonZero<std::ffi::c_int>),

    #[cfg(target_os = "macos")]
    #[error("couldn't map memory to the VM")]
    MapRamFailed(std::num::NonZero<std::ffi::c_int>),
}

/// Represents an error when [`main_cpu()`] fails to reach event loop.
#[derive(Debug, Error)]
enum MainCpuError {
    #[error("couldn't create vCPU")]
    CreateCpuFailed(#[source] <P as Hypervisor>::CpuErr),

    #[cfg(target_arch = "x86_64")]
    #[error("the kernel is not a position-independent executable")]
    NonPieKernel,

    #[cfg(target_arch = "x86_64")]
    #[error("couldn't allocate RAM for page-map level-4 table")]
    AllocPml4TableFailed(#[source] std::io::Error),

    #[cfg(target_arch = "x86_64")]
    #[error("couldn't allocate RAM for page-directory pointer table")]
    AllocPdpTableFailed(#[source] std::io::Error),

    #[cfg(target_arch = "x86_64")]
    #[error("couldn't allocate RAM for page-directory table")]
    AllocPdTableFailed(#[source] std::io::Error),

    #[cfg(target_arch = "x86_64")]
    #[error("couldn't allocate RAM for page table")]
    AllocPageTableFailed(#[source] std::io::Error),

    #[cfg(target_arch = "x86_64")]
    #[error("the kernel has invalid PT_DYNAMIC")]
    InvalidDynamicLinking,

    #[error("couldn't get vCPU states")]
    GetCpuStatesFailed(#[source] Box<dyn Error + Send>),
}<|MERGE_RESOLUTION|>--- conflicted
+++ resolved
@@ -578,15 +578,6 @@
 }
 
 #[cfg(target_arch = "x86_64")]
-<<<<<<< HEAD
-fn run_main_cpu(cpu: &mut impl Cpu) {
-    // Run the vCPU and check if it was exit because of HLT instruction.
-    let exit = cpu.run().unwrap();
-
-    match exit.reason() {
-        ExitReason::Hlt => return,
-        ExitReason::Other => todo!(),
-=======
 fn run_cpu(mut cpu: impl Cpu, args: &CpuArgs) {
     let mut logs = Vec::new();
 
@@ -594,18 +585,7 @@
         // Run the vCPU and check why VM exit.
         let mut exit = cpu.run().unwrap();
 
-        if let Some(io) = exit.is_io() {
-            match io {
-                CpuIo::Out(0, data) => {
-                    logs.extend_from_slice(data);
-                    parse_logs(&args.logs, &mut logs);
-                }
-                CpuIo::Out(_, _) => todo!(),
-            }
-        } else if !exit.is_hlt() {
-            todo!()
-        }
->>>>>>> 60c5f03c
+        todo!();
     }
 }
 
