--- conflicted
+++ resolved
@@ -61,23 +61,12 @@
 /// Contains information when VM exited.
 pub trait CpuExit {
     #[cfg(target_arch = "x86_64")]
-<<<<<<< HEAD
     fn reason(&self) -> ExitReason;
 }
 
 pub enum ExitReason {
     Hlt,
     Other,
-=======
-    fn is_hlt(&self) -> bool;
-
     #[cfg(target_arch = "x86_64")]
-    fn is_io(&mut self) -> Option<CpuIo>;
-}
-
-/// Contains information when a VM exited because of I/O instructions.
-#[cfg(target_arch = "x86_64")]
-pub enum CpuIo<'a> {
     Out(u16, &'a [u8]),
->>>>>>> 60c5f03c
 }